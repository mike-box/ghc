/* ---------------------------------------------------------------------------
 *
 * (c) The GHC Team, 2003-2012
 *
 * Capabilities
 *
 * A Capability represents the token required to execute STG code,
 * and all the state an OS thread/task needs to run Haskell code:
 * its STG registers, a pointer to its TSO, a nursery etc. During
 * STG execution, a pointer to the capabilitity is kept in a
 * register (BaseReg; actually it is a pointer to cap->r).
 *
 * Only in an THREADED_RTS build will there be multiple capabilities,
 * for non-threaded builds there is only one global capability, namely
 * MainCapability.
 *
 * --------------------------------------------------------------------------*/

#include "PosixSource.h"
#include "Rts.h"

#include "Capability.h"
#include "Schedule.h"
#include "Sparks.h"
#include "Trace.h"
#include "sm/GC.h" // for gcWorkerThread()
#include "STM.h"
#include "RtsUtils.h"

#include <string.h>

// one global capability, this is the Capability for non-threaded
// builds, and for +RTS -N1
Capability MainCapability;

nat n_capabilities = 0;
nat enabled_capabilities = 0;
Capability *capabilities = NULL;

// Holds the Capability which last became free.  This is used so that
// an in-call has a chance of quickly finding a free Capability.
// Maintaining a global free list of Capabilities would require global
// locking, so we don't do that.
Capability *last_free_capability = NULL;

/*
 * Indicates that the RTS wants to synchronise all the Capabilities
 * for some reason.  All Capabilities should stop and return to the
 * scheduler.
 */
volatile StgWord pending_sync = 0;

/* Let foreign code get the current Capability -- assuming there is one!
 * This is useful for unsafe foreign calls because they are called with
 * the current Capability held, but they are not passed it. For example,
 * see see the integer-gmp package which calls allocate() in its
 * stgAllocForGMP() function (which gets called by gmp functions).
 * */
Capability * rts_unsafeGetMyCapability (void)
{
#if defined(THREADED_RTS)
  return myTask()->cap;
#else
  return &MainCapability;
#endif
}

#if defined(THREADED_RTS)
STATIC_INLINE rtsBool
globalWorkToDo (void)
{
  return sched_state >= SCHED_INTERRUPTING
    || recent_activity == ACTIVITY_INACTIVE; // need to check for deadlock
}
#endif

#if defined(THREADED_RTS)
StgClosure *
findSpark (Capability *cap)
{
  Capability *robbed;
  StgClosurePtr spark;
  rtsBool retry;
  nat i = 0;

  if (!emptyRunQueue(cap) || cap->returning_tasks_hd != NULL) {
    // If there are other threads, don't try to run any new
    // sparks: sparks might be speculative, we don't want to take
    // resources away from the main computation.
    return 0;
  }

  do {
    retry = rtsFalse;

    // first try to get a spark from our own pool.
    // We should be using reclaimSpark(), because it works without
    // needing any atomic instructions:
    //   spark = reclaimSpark(cap->sparks);
    // However, measurements show that this makes at least one benchmark
    // slower (prsa) and doesn't affect the others.
    spark = tryStealSpark(cap->sparks);
    while (spark != NULL && fizzledSpark(spark)) {
      cap->spark_stats.fizzled++;
      traceEventSparkFizzle(cap);
      spark = tryStealSpark(cap->sparks);
    }
    if (spark != NULL) {
      cap->spark_stats.converted++;

      // Post event for running a spark from capability's own pool.
      traceEventSparkRun(cap);

      return spark;
    }
    if (!emptySparkPoolCap(cap)) {
      retry = rtsTrue;
    }

    if (n_capabilities == 1) { return NULL; } // makes no sense...

    debugTrace(DEBUG_sched,
               "cap %d: Trying to steal work from other capabilities",
               cap->no);

    /* visit cap.s 0..n-1 in sequence until a theft succeeds. We could
       start at a random place instead of 0 as well.  */
    for ( i=0 ; i < n_capabilities ; i++ ) {
      robbed = &capabilities[i];
      if (cap == robbed)  // ourselves...
        continue;

      if (emptySparkPoolCap(robbed)) // nothing to steal here
        continue;

      spark = tryStealSpark(robbed->sparks);
      while (spark != NULL && fizzledSpark(spark)) {
        cap->spark_stats.fizzled++;
        traceEventSparkFizzle(cap);
        spark = tryStealSpark(robbed->sparks);
      }
      if (spark == NULL && !emptySparkPoolCap(robbed)) {
        // we conflicted with another thread while trying to steal;
        // try again later.
        retry = rtsTrue;
      }

      if (spark != NULL) {
        cap->spark_stats.converted++;
        traceEventSparkSteal(cap, robbed->no);

        return spark;
      }
      // otherwise: no success, try next one
    }
  } while (retry);

  debugTrace(DEBUG_sched, "No sparks stolen");
  return NULL;
}

// Returns True if any spark pool is non-empty at this moment in time
// The result is only valid for an instant, of course, so in a sense
// is immediately invalid, and should not be relied upon for
// correctness.
rtsBool
anySparks (void)
{
  nat i;

  for (i=0; i < n_capabilities; i++) {
    if (!emptySparkPoolCap(&capabilities[i])) {
      return rtsTrue;
    }
  }
  return rtsFalse;
}
#endif

/* -----------------------------------------------------------------------------
 * Manage the returning_tasks lists.
 *
 * These functions require cap->lock
 * -------------------------------------------------------------------------- */

#if defined(THREADED_RTS)
STATIC_INLINE void
newReturningTask (Capability *cap, Task *task)
{
  ASSERT_LOCK_HELD(&cap->lock);
  ASSERT(task->next == NULL);
  if (cap->returning_tasks_hd) {
    ASSERT(cap->returning_tasks_tl->next == NULL);
    cap->returning_tasks_tl->next = task;
  } else {
    cap->returning_tasks_hd = task;
  }
  cap->returning_tasks_tl = task;
}

STATIC_INLINE Task *
popReturningTask (Capability *cap)
{
  ASSERT_LOCK_HELD(&cap->lock);
  Task *task;
  task = cap->returning_tasks_hd;
  ASSERT(task);
  cap->returning_tasks_hd = task->next;
  if (!cap->returning_tasks_hd) {
    cap->returning_tasks_tl = NULL;
  }
  task->next = NULL;
  return task;
}
#endif

/* ----------------------------------------------------------------------------
 * Initialisation
 *
 * The Capability is initially marked not free.
 * ------------------------------------------------------------------------- */

static void
initCapability( Capability *cap, nat i )
{
  nat g;

  cap->no = i;
  cap->in_haskell        = rtsFalse;
  cap->idle              = 0;
  cap->disabled          = rtsFalse;

  cap->run_queue_hd      = END_TSO_QUEUE;
  cap->run_queue_tl      = END_TSO_QUEUE;

#if defined(THREADED_RTS)
  initMutex(&cap->lock);
  cap->running_task           = NULL; // indicates cap is free
  cap->spare_workers          = NULL;
  cap->n_spare_workers        = 0;
  cap->suspended_ccalls_hd    = NULL;
  cap->suspended_ccalls_tl    = NULL;
  cap->returning_tasks_hd     = NULL;
  cap->returning_tasks_tl     = NULL;
  cap->inbox                  = (Message*)END_TSO_QUEUE;
  cap->sparks                 = allocSparkPool();
  cap->spark_stats.created    = 0;
  cap->spark_stats.dud        = 0;
  cap->spark_stats.overflowed = 0;
  cap->spark_stats.converted  = 0;
  cap->spark_stats.gcd        = 0;
  cap->spark_stats.fizzled    = 0;
#endif
  cap->total_allocated        = 0;

  cap->f.stgEagerBlackholeInfo = (W_)&__stg_EAGER_BLACKHOLE_info;
  cap->f.stgGCEnter1     = (StgFunPtr)__stg_gc_enter_1;
  cap->f.stgGCFun        = (StgFunPtr)__stg_gc_fun;

  cap->mut_lists  = stgMallocBytes(sizeof(bdescr *) *
                                   RtsFlags.GcFlags.generations,
                                   "initCapability");
  cap->saved_mut_lists = stgMallocBytes(sizeof(bdescr *) *
                                        RtsFlags.GcFlags.generations,
                                        "initCapability");

  for (g = 0; g < RtsFlags.GcFlags.generations; g++) {
    cap->mut_lists[g] = NULL;
  }

  cap->free_tvar_watch_queues = END_STM_WATCH_QUEUE;
  cap->free_invariant_check_queues = END_INVARIANT_CHECK_QUEUE;
  cap->free_trec_chunks = END_STM_CHUNK_LIST;
  cap->free_trec_headers = NO_TREC;
  cap->transaction_tokens = 0;
  cap->context_switch = 0;
  cap->pinned_object_block = NULL;
  cap->upcall_thread = (StgTSO*)END_TSO_QUEUE;
  cap->upcall_queue_returning = allocUpcallQueue();
  cap->upcall_queue_non_returning = allocUpcallQueue();
  cap->pinned_object_blocks = NULL;

#ifdef PROFILING
  cap->r.rCCCS = CCS_SYSTEM;
#else
  cap->r.rCCCS = NULL;
#endif

  traceCapCreate(cap);
  traceCapsetAssignCap(CAPSET_OSPROCESS_DEFAULT, i);
  traceCapsetAssignCap(CAPSET_CLOCKDOMAIN_DEFAULT, i);
#if defined(THREADED_RTS)
  traceSparkCounters(cap);
#endif
}

/* ---------------------------------------------------------------------------
 * Function:  initCapabilities()
 *
 * Purpose:   set up the Capability handling. For the THREADED_RTS build,
 *            we keep a table of them, the size of which is
 *            controlled by the user via the RTS flag -N.
 *
 * ------------------------------------------------------------------------- */
void
initCapabilities( void )
{
  /* Declare a couple capability sets representing the process and
     clock domain. Each capability will get added to these capsets. */
  traceCapsetCreate(CAPSET_OSPROCESS_DEFAULT, CapsetTypeOsProcess);
  traceCapsetCreate(CAPSET_CLOCKDOMAIN_DEFAULT, CapsetTypeClockdomain);

#if defined(THREADED_RTS)

#ifndef REG_Base
  // We can't support multiple CPUs if BaseReg is not a register
  if (RtsFlags.ParFlags.nNodes > 1) {
    errorBelch("warning: multiple CPUs not supported in this build, reverting to 1");
    RtsFlags.ParFlags.nNodes = 1;
  }
#endif

  n_capabilities = 0;
  moreCapabilities(0, RtsFlags.ParFlags.nNodes);
  n_capabilities = RtsFlags.ParFlags.nNodes;

#else /* !THREADED_RTS */

  n_capabilities = 1;
  capabilities = &MainCapability;
  initCapability(&MainCapability, 0);

#endif

  enabled_capabilities = n_capabilities;

  // There are no free capabilities to begin with.  We will start
  // a worker Task to each Capability, which will quickly put the
  // Capability on the free list when it finds nothing to do.
  last_free_capability = &capabilities[0];
}

Capability *
moreCapabilities (nat from USED_IF_THREADS, nat to USED_IF_THREADS)
{
#if defined(THREADED_RTS)
  nat i;
  Capability *old_capabilities = capabilities;

  if (to == 1) {
    // THREADED_RTS must work on builds that don't have a mutable
    // BaseReg (eg. unregisterised), so in this case
    // capabilities[0] must coincide with &MainCapability.
    capabilities = &MainCapability;
  } else {
    capabilities = stgMallocBytes(to * sizeof(Capability),
                                  "moreCapabilities");

    if (from > 0) {
      memcpy(capabilities, old_capabilities, from * sizeof(Capability));
    }
  }

  for (i = from; i < to; i++) {
    initCapability(&capabilities[i], i);
  }

  last_free_capability = &capabilities[0];

  debugTrace(DEBUG_sched, "allocated %d more capabilities", to - from);

  // Return the old array to free later.
  if (from > 1) {
    return old_capabilities;
  } else {
    return NULL;
  }
#else
  return NULL;
#endif
}


/* ----------------------------------------------------------------------------
 * Initialize the upcall threads for each of the capability.
 * ------------------------------------------------------------------------- */

void initUpcallThreadOnCapability (Capability* cap) {
  cap->upcall_thread = createThread (cap, RtsFlags.GcFlags.initialStkSize);
  cap->upcall_thread->what_next = ThreadComplete; //Default state of upcall
  //thread is ThreadComplete
  cap->upcall_thread->is_upcall_thread = rtsTrue;
  labelThread (cap, cap->upcall_thread, "Upcall thread");
  debugTrace (DEBUG_sched, "allocated upcall thread (%d) for capability %d",
              cap->upcall_thread->id, cap->no);
}

void initUpcallThreads (void) {
  nat i;
  Capability* cap;
  for (i=0; i < n_capabilities; i++) {
    cap = &capabilities[i];
    initUpcallThreadOnCapability (cap);
  }
}

/* ----------------------------------------------------------------------------
 * setContextSwitches: cause all capabilities to context switch as
 * soon as possible.
 * ------------------------------------------------------------------------- */

void contextSwitchAllCapabilities(void)
{
  nat i;
  for (i=0; i < n_capabilities; i++) {
    contextSwitchCapability(&capabilities[i]);
  }
}

void interruptAllCapabilities(void)
{
  nat i;
  for (i=0; i < n_capabilities; i++) {
    interruptCapability(&capabilities[i]);
  }
}

/* ----------------------------------------------------------------------------
 * Give a Capability to a Task.  The task must currently be sleeping
 * on its condition variable.
 *
 * Requires cap->lock (modifies cap->running_task).
 *
 * When migrating a Task, the migrater must take task->lock before
 * modifying task->cap, to synchronise with the waking up Task.
 * Additionally, the migrater should own the Capability (when
 * migrating the run queue), or cap->lock (when migrating
 * returning_workers).
 *
 * ------------------------------------------------------------------------- */

#if defined(THREADED_RTS)
static void
giveCapabilityToTask (Capability *cap USED_IF_DEBUG, Task *task)
{
<<<<<<< HEAD
  ASSERT_LOCK_HELD(&cap->lock);
  debugTrace(DEBUG_sched, "passing capability %d to %s %p",
             cap->no, task->incall->tso ? "bound task" : "worker",
             (void *)(size_t)task->id);
  ASSERT(task->cap == cap);
  ACQUIRE_LOCK(&task->lock);
  if (task->wakeup == rtsFalse) {
    task->wakeup = rtsTrue;
    // the wakeup flag is needed because signalCondition() doesn't
    // flag the condition if the thread is already runniing, but we want
    // it to be sticky.
    signalCondition(&task->cond);
  }
  RELEASE_LOCK(&task->lock);
=======
    ASSERT_LOCK_HELD(&cap->lock);
    ASSERT(task->cap == cap);
    debugTrace(DEBUG_sched, "passing capability %d to %s %#" FMT_HexWord64,
               cap->no, task->incall->tso ? "bound task" : "worker",
               serialisableTaskId(task));
    ACQUIRE_LOCK(&task->lock);
    if (task->wakeup == rtsFalse) {
        task->wakeup = rtsTrue;
        // the wakeup flag is needed because signalCondition() doesn't
        // flag the condition if the thread is already runniing, but we want
        // it to be sticky.
        signalCondition(&task->cond);
    }
    RELEASE_LOCK(&task->lock);
>>>>>>> 96ce0b02
}
#endif

/* ----------------------------------------------------------------------------
 * Function:  releaseCapability(Capability*)
 *
 * Purpose:   Letting go of a capability. Causes a
 *            'returning worker' thread or a 'waiting worker'
 *            to wake up, in that order.
 * ------------------------------------------------------------------------- */

#if defined(THREADED_RTS)
void
releaseCapability_ (Capability* cap,
                    rtsBool always_wakeup)
{
  Task *task;

  task = cap->running_task;

  ASSERT_PARTIAL_CAPABILITY_INVARIANTS(cap,task);

  cap->running_task = NULL;

  // Check to see whether a worker thread can be given
  // the go-ahead to return the result of an external call..
  if (cap->returning_tasks_hd != NULL) {
    giveCapabilityToTask(cap,cap->returning_tasks_hd);
    // The Task pops itself from the queue (see waitForReturnCapability())
    return;
  }

<<<<<<< HEAD
  // If there is a pending sync, then we should just leave the
  // Capability free.  The thread trying to sync will be about to
  // call waitForReturnCapability().
  if (pending_sync != 0 && pending_sync != SYNC_GC_PAR) {
    last_free_capability = cap; // needed?
    debugTrace(DEBUG_sched, "sync pending, set capability %d free", cap->no);
    return;
  }

  // If the next thread on the run queue is a bound thread,
  // give this Capability to the appropriate Task.
  if (!emptyRunQueue(cap) && cap->run_queue_hd->bound) {
    // Make sure we're not about to try to wake ourselves up
    // ASSERT(task != cap->run_queue_hd->bound);
    // assertion is false: in schedule() we force a yield after
    // ThreadBlocked, but the thread may be back on the run queue
    // by now.
    task = cap->run_queue_hd->bound->task;
    giveCapabilityToTask(cap, task);
    return;
  }
=======
    // If there is a pending sync, then we should just leave the
    // Capability free.  The thread trying to sync will be about to
    // call waitForReturnCapability().
    if (pending_sync != 0 && pending_sync != SYNC_GC_PAR) {
      last_free_capability = cap; // needed?
      debugTrace(DEBUG_sched, "sync pending, set capability %d free", cap->no);
      return;
    } 

    // If the next thread on the run queue is a bound thread,
    // give this Capability to the appropriate Task.
    if (!emptyRunQueue(cap) && peekRunQueue(cap)->bound) {
	// Make sure we're not about to try to wake ourselves up
	// ASSERT(task != cap->run_queue_hd->bound);
        // assertion is false: in schedule() we force a yield after
	// ThreadBlocked, but the thread may be back on the run queue
	// by now.
	task = peekRunQueue(cap)->bound->task;
	giveCapabilityToTask(cap, task);
	return;
    }
>>>>>>> 96ce0b02

  if (!cap->spare_workers) {
    // Create a worker thread if we don't have one.  If the system
    // is interrupted, we only create a worker task if there
    // are threads that need to be completed.  If the system is
    // shutting down, we never create a new worker.
    if (sched_state < SCHED_SHUTTING_DOWN || !emptyRunQueue(cap)) {
      debugTrace(DEBUG_sched,
                 "starting new worker on capability %d", cap->no);
      startWorkerTask(cap);
      return;
    }
  }

  // If we have an unbound thread on the run queue, or if there's
  // anything else to do, give the Capability to a worker thread.
  if (always_wakeup ||
      !emptyRunQueue(cap) || !emptyInbox(cap) ||
      (!cap->disabled && !emptySparkPoolCap(cap)) || globalWorkToDo()) {
    if (cap->spare_workers) {
      giveCapabilityToTask(cap, cap->spare_workers);
      // The worker Task pops itself from the queue;
      return;
    }
  }

#ifdef PROFILING
  cap->r.rCCCS = CCS_IDLE;
#endif
  last_free_capability = cap;
  debugTrace(DEBUG_sched, "freeing capability %d", cap->no);
}

void
releaseCapability (Capability* cap USED_IF_THREADS)
{
  ACQUIRE_LOCK(&cap->lock);
  releaseCapability_(cap, rtsFalse);
  RELEASE_LOCK(&cap->lock);
}

void
releaseAndWakeupCapability (Capability* cap USED_IF_THREADS)
{
  ACQUIRE_LOCK(&cap->lock);
  releaseCapability_(cap, rtsTrue);
  RELEASE_LOCK(&cap->lock);
}

static void
releaseCapabilityAndQueueWorker (Capability* cap USED_IF_THREADS)
{
  Task *task;

  ACQUIRE_LOCK(&cap->lock);

  task = cap->running_task;

  // If the Task is stopped, we shouldn't be yielding, we should
  // be just exiting.
  ASSERT(!task->stopped);

  // If the current task is a worker, save it on the spare_workers
  // list of this Capability.  A worker can mark itself as stopped,
  // in which case it is not replaced on the spare_worker queue.
  // This happens when the system is shutting down (see
  // Schedule.c:workerStart()).
  if (!isBoundTask(task))
  {
    if (cap->n_spare_workers < MAX_SPARE_WORKERS)
    {
      task->next = cap->spare_workers;
      cap->spare_workers = task;
      cap->n_spare_workers++;
    }
    else
    {
      debugTrace(DEBUG_sched, "%d spare workers already, exiting",
                 cap->n_spare_workers);
      releaseCapability_(cap,rtsFalse);
      // hold the lock until after workerTaskStop; c.f. scheduleWorker()
      workerTaskStop(task);
      RELEASE_LOCK(&cap->lock);
      shutdownThread();
    }
  }
  // Bound tasks just float around attached to their TSOs.

  releaseCapability_(cap,rtsFalse);

  RELEASE_LOCK(&cap->lock);
}
#endif

/* ----------------------------------------------------------------------------
 * waitForReturnCapability (Capability **pCap, Task *task)
 *
 * Purpose:  when an OS thread returns from an external call,
 * it calls waitForReturnCapability() (via Schedule.resumeThread())
 * to wait for permission to enter the RTS & communicate the
 * result of the external call back to the Haskell thread that
 * made it.
 *
 * ------------------------------------------------------------------------- */
void
waitForReturnCapability (Capability **pCap, Task *task)
{
#if !defined(THREADED_RTS)

  MainCapability.running_task = task;
  task->cap = &MainCapability;
  *pCap = &MainCapability;

#else
  Capability *cap = *pCap;

  if (cap == NULL) {
    // Try last_free_capability first
    cap = last_free_capability;
    if (cap->running_task) {
      nat i;
      // otherwise, search for a free capability
      cap = NULL;
      for (i = 0; i < n_capabilities; i++) {
        if (!capabilities[i].running_task) {
          cap = &capabilities[i];
          break;
        }
      }
      if (cap == NULL) {
        // Can't find a free one, use last_free_capability.
        cap = last_free_capability;
      }
    }

    // record the Capability as the one this Task is now assocated with.
    task->cap = cap;

  } else {
    ASSERT(task->cap == cap);
  }

  ACQUIRE_LOCK(&cap->lock);

  debugTrace(DEBUG_sched, "returning; I want capability %d", cap->no);

  if (!cap->running_task) {
    // It's free; just grab it
    cap->running_task = task;
    RELEASE_LOCK(&cap->lock);
  } else {
    newReturningTask(cap,task);
    RELEASE_LOCK(&cap->lock);

    for (;;) {
      ACQUIRE_LOCK(&task->lock);
      // task->lock held, cap->lock not held
      if (!task->wakeup) waitCondition(&task->cond, &task->lock);
      cap = task->cap;
      task->wakeup = rtsFalse;
      RELEASE_LOCK(&task->lock);

      // now check whether we should wake up...
      ACQUIRE_LOCK(&cap->lock);
      if (cap->running_task == NULL) {
        if (cap->returning_tasks_hd != task) {
          giveCapabilityToTask(cap,cap->returning_tasks_hd);
          RELEASE_LOCK(&cap->lock);
          continue;
        }
        cap->running_task = task;
        popReturningTask(cap);
        RELEASE_LOCK(&cap->lock);
        break;
      }
      RELEASE_LOCK(&cap->lock);
    }

  }

#ifdef PROFILING
  cap->r.rCCCS = CCS_SYSTEM;
#endif

  ASSERT_FULL_CAPABILITY_INVARIANTS(cap, task);

  debugTrace(DEBUG_sched, "resuming capability %d", cap->no);

  *pCap = cap;
#endif
}

#if defined(THREADED_RTS)
/* ----------------------------------------------------------------------------
 * yieldCapability
 * ------------------------------------------------------------------------- */

/* See Note [GC livelock] in Schedule.c for why we have gcAllowed
   and return the rtsBool */
rtsBool /* Did we GC? */
yieldCapability (Capability** pCap, Task *task, rtsBool gcAllowed)
{
  Capability *cap = *pCap;

  if ((pending_sync == SYNC_GC_PAR) && gcAllowed) {
    traceEventGcStart(cap);
    gcWorkerThread(cap);
    traceEventGcEnd(cap);
    traceSparkCounters(cap);
    // See Note [migrated bound threads 2]
    if (task->cap == cap) {
      return rtsTrue;
    }
  }

  debugTrace(DEBUG_sched, "giving up capability %d", cap->no);

  // We must now release the capability and wait to be woken up
  // again.
  task->wakeup = rtsFalse;
  releaseCapabilityAndQueueWorker(cap);

  for (;;) {
    ACQUIRE_LOCK(&task->lock);
    // task->lock held, cap->lock not held
    if (!task->wakeup) waitCondition(&task->cond, &task->lock);
    cap = task->cap;
    task->wakeup = rtsFalse;
    RELEASE_LOCK(&task->lock);

    debugTrace(DEBUG_sched, "woken up on capability %d", cap->no);

    ACQUIRE_LOCK(&cap->lock);
    if (cap->running_task != NULL) {
      debugTrace(DEBUG_sched,
                 "capability %d is owned by another task", cap->no);
      RELEASE_LOCK(&cap->lock);
      continue;
    }


    if (task->cap != cap) {
      // see Note [migrated bound threads]
      debugTrace(DEBUG_sched,
                 "task has been migrated to cap %d", task->cap->no);
      RELEASE_LOCK(&cap->lock);
      continue;
    }

    if (task->incall->tso == NULL) {
      ASSERT(cap->spare_workers != NULL);
      // if we're not at the front of the queue, release it
      // again.  This is unlikely to happen.
      if (cap->spare_workers != task) {
        giveCapabilityToTask(cap,cap->spare_workers);
        RELEASE_LOCK(&cap->lock);
        continue;
      }
      cap->spare_workers = task->next;
      task->next = NULL;
      cap->n_spare_workers--;
    }

    cap->running_task = task;
    RELEASE_LOCK(&cap->lock);
    break;
  }

  debugTrace(DEBUG_sched, "resuming capability %d", cap->no);
  ASSERT(cap->running_task == task);

#ifdef PROFILING
  cap->r.rCCCS = CCS_SYSTEM;
#endif

  *pCap = cap;

  ASSERT_FULL_CAPABILITY_INVARIANTS(cap,task);

  return rtsFalse;
}

// Note [migrated bound threads]
//
// There's a tricky case where:
//    - cap A is running an unbound thread T1
//    - there is a bound thread T2 at the head of the run queue on cap A
//    - T1 makes a safe foreign call, the task bound to T2 is woken up on cap A
//    - T1 returns quickly grabbing A again (T2 is still waking up on A)
//    - T1 blocks, the scheduler migrates T2 to cap B
//    - the task bound to T2 wakes up on cap B
//
// We take advantage of the following invariant:
//
//  - A bound thread can only be migrated by the holder of the
//    Capability on which the bound thread currently lives.  So, if we
//    hold Capabilty C, and task->cap == C, then task cannot be
//    migrated under our feet.

// Note [migrated bound threads 2]
//
// Second tricky case;
//   - A bound Task becomes a GC thread
//   - scheduleDoGC() migrates the thread belonging to this Task,
//     because the Capability it is on is disabled
//   - after GC, gcWorkerThread() returns, but now we are
//     holding a Capability that is not the same as task->cap
//   - Hence we must check for this case and immediately give up the
//     cap we hold.


/* ----------------------------------------------------------------------------
 * prodCapability
 *
 * If a Capability is currently idle, wake up a Task on it.  Used to
 * get every Capability into the GC.
 * ------------------------------------------------------------------------- */

void
prodCapability (Capability *cap, Task *task)
{
  ACQUIRE_LOCK(&cap->lock);
  if (!cap->running_task) {
    cap->running_task = task;
    releaseCapability_(cap,rtsTrue);
  }
  RELEASE_LOCK(&cap->lock);
}

/* ----------------------------------------------------------------------------
 * tryGrabCapability
 *
 * Attempt to gain control of a Capability if it is free.
 *
 * ------------------------------------------------------------------------- */

rtsBool
tryGrabCapability (Capability *cap, Task *task)
{
  if (cap->running_task != NULL) return rtsFalse;
  ACQUIRE_LOCK(&cap->lock);
  if (cap->running_task != NULL) {
    RELEASE_LOCK(&cap->lock);
    return rtsFalse;
  }
  task->cap = cap;
  cap->running_task = task;
  RELEASE_LOCK(&cap->lock);
  return rtsTrue;
}


#endif /* THREADED_RTS */

/* ----------------------------------------------------------------------------
 * shutdownCapability
 *
 * At shutdown time, we want to let everything exit as cleanly as
 * possible.  For each capability, we let its run queue drain, and
 * allow the workers to stop.
 *
 * This function should be called when interrupted and
 * sched_state = SCHED_SHUTTING_DOWN, thus any worker that wakes up
 * will exit the scheduler and call taskStop(), and any bound thread
 * that wakes up will return to its caller.  Runnable threads are
 * killed.
 *
 * ------------------------------------------------------------------------- */

void
shutdownCapability (Capability *cap USED_IF_THREADS,
                    Task *task USED_IF_THREADS,
                    rtsBool safe USED_IF_THREADS)
{
#if defined(THREADED_RTS)
  nat i;

  task->cap = cap;

  // Loop indefinitely until all the workers have exited and there
  // are no Haskell threads left.  We used to bail out after 50
  // iterations of this loop, but that occasionally left a worker
  // running which caused problems later (the closeMutex() below
  // isn't safe, for one thing).

  for (i = 0; /* i < 50 */; i++) {
    ASSERT(sched_state == SCHED_SHUTTING_DOWN);

    debugTrace(DEBUG_sched,
               "shutting down capability %d, attempt %d", cap->no, i);
    ACQUIRE_LOCK(&cap->lock);
    if (cap->running_task) {
      RELEASE_LOCK(&cap->lock);
      debugTrace(DEBUG_sched, "not owner, yielding");
      yieldThread();
      continue;
    }
    cap->running_task = task;

    if (cap->spare_workers) {
      // Look for workers that have died without removing
      // themselves from the list; this could happen if the OS
      // summarily killed the thread, for example.  This
      // actually happens on Windows when the system is
      // terminating the program, and the RTS is running in a
      // DLL.
      Task *t, *prev;
      prev = NULL;
      for (t = cap->spare_workers; t != NULL; t = t->next) {
        if (!osThreadIsAlive(t->id)) {
          debugTrace(DEBUG_sched,
                     "worker thread %p has died unexpectedly", (void *)(size_t)t->id);
          cap->n_spare_workers--;
          if (!prev) {
            cap->spare_workers = t->next;
          } else {
            prev->next = t->next;
          }
          prev = t;
        }
      }
    }

    if (!emptyRunQueue(cap) || cap->spare_workers) {
      debugTrace(DEBUG_sched,
                 "runnable threads or workers still alive, yielding");
      releaseCapability_(cap,rtsFalse); // this will wake up a worker
      RELEASE_LOCK(&cap->lock);
      yieldThread();
      continue;
    }

    // If "safe", then busy-wait for any threads currently doing
    // foreign calls.  If we're about to unload this DLL, for
    // example, we need to be sure that there are no OS threads
    // that will try to return to code that has been unloaded.
    // We can be a bit more relaxed when this is a standalone
    // program that is about to terminate, and let safe=false.
    if (cap->suspended_ccalls_hd && safe) {
      debugTrace(DEBUG_sched,
                 "thread(s) are involved in foreign calls, yielding");
      cap->running_task = NULL;
      RELEASE_LOCK(&cap->lock);
      // The IO manager thread might have been slow to start up,
      // so the first attempt to kill it might not have
      // succeeded.  Just in case, try again - the kill message
      // will only be sent once.
      //
      // To reproduce this deadlock: run ffi002(threaded1)
      // repeatedly on a loaded machine.
      ioManagerDie();
      yieldThread();
      continue;
    }

    traceSparkCounters(cap);
    RELEASE_LOCK(&cap->lock);
    break;
  }
  // we now have the Capability, its run queue and spare workers
  // list are both empty.

  // ToDo: we can't drop this mutex, because there might still be
  // threads performing foreign calls that will eventually try to
  // return via resumeThread() and attempt to grab cap->lock.
  // closeMutex(&cap->lock);
#endif
}

void
shutdownCapabilities(Task *task, rtsBool safe)
{
  nat i;
  for (i=0; i < n_capabilities; i++) {
    ASSERT(task->incall->tso == NULL);
    shutdownCapability(&capabilities[i], task, safe);
  }
#if defined(THREADED_RTS)
  ASSERT(checkSparkCountInvariant());
#endif
}

static void
freeCapability (Capability *cap)
{
  stgFree(cap->mut_lists);
  stgFree(cap->saved_mut_lists);
#if defined(THREADED_RTS)
  freeSparkPool(cap->sparks);
#endif
  traceCapsetRemoveCap(CAPSET_OSPROCESS_DEFAULT, cap->no);
  traceCapsetRemoveCap(CAPSET_CLOCKDOMAIN_DEFAULT, cap->no);
  traceCapDelete(cap);
}

void
freeCapabilities (void)
{
#if defined(THREADED_RTS)
  nat i;
  for (i=0; i < n_capabilities; i++) {
    freeCapability(&capabilities[i]);
  }
#else
  freeCapability(&MainCapability);
#endif
  traceCapsetDelete(CAPSET_OSPROCESS_DEFAULT);
  traceCapsetDelete(CAPSET_CLOCKDOMAIN_DEFAULT);
}

/* ---------------------------------------------------------------------------
   Mark everything directly reachable from the Capabilities.  When
   using multiple GC threads, each GC thread marks all Capabilities
   for which (c `mod` n == 0), for Capability c and thread n.
   ------------------------------------------------------------------------ */

void
markCapability (evac_fn evac, void *user, Capability *cap,
                rtsBool no_mark_sparks USED_IF_THREADS)
{
  InCall *incall;

  // Each GC thread is responsible for following roots from the
  // Capability of the same number.  There will usually be the same
  // or fewer Capabilities as GC threads, but just in case there
  // are more, we mark every Capability whose number is the GC
  // thread's index plus a multiple of the number of GC threads.
  evac(user, (StgClosure **)(void *)&cap->run_queue_hd);
  evac(user, (StgClosure **)(void *)&cap->run_queue_tl);
#if defined(THREADED_RTS)
  evac(user, (StgClosure **)(void *)&cap->inbox);
#endif
  for (incall = cap->suspended_ccalls_hd; incall != NULL;
       incall=incall->next) {
    evac(user, (StgClosure **)(void *)&incall->suspended_tso);
  }

#if defined(THREADED_RTS)
  if (!no_mark_sparks) {
    traverseSparkQueue (evac, user, cap);
  }
#endif

  evac (user, (StgClosure **)(void*)&cap->upcall_thread);
  traverseUpcallQueue (evac, user, cap);

  // Free STM structures for this Capability
  stmPreGCHook(cap);
}

void
markCapabilities (evac_fn evac, void *user)
{
  nat n;
  for (n = 0; n < n_capabilities; n++) {
    markCapability(evac, user, &capabilities[n], rtsFalse);
  }
}

#if defined(THREADED_RTS)
rtsBool checkSparkCountInvariant (void)
{
  SparkCounters sparks = { 0, 0, 0, 0, 0, 0 };
  StgWord64 remaining = 0;
  nat i;

  for (i = 0; i < n_capabilities; i++) {
    sparks.created   += capabilities[i].spark_stats.created;
    sparks.dud       += capabilities[i].spark_stats.dud;
    sparks.overflowed+= capabilities[i].spark_stats.overflowed;
    sparks.converted += capabilities[i].spark_stats.converted;
    sparks.gcd       += capabilities[i].spark_stats.gcd;
    sparks.fizzled   += capabilities[i].spark_stats.fizzled;
    remaining        += sparkPoolSize(capabilities[i].sparks);
  }

  /* The invariant is
   *   created = converted + remaining + gcd + fizzled
   */
  debugTrace(DEBUG_sparks,"spark invariant: %ld == %ld + %ld + %ld + %ld "
             "(created == converted + remaining + gcd + fizzled)",
             sparks.created, sparks.converted, remaining,
             sparks.gcd, sparks.fizzled);

  return (sparks.created ==
          sparks.converted + remaining + sparks.gcd + sparks.fizzled);

}
#endif<|MERGE_RESOLUTION|>--- conflicted
+++ resolved
@@ -443,12 +443,11 @@
 static void
 giveCapabilityToTask (Capability *cap USED_IF_DEBUG, Task *task)
 {
-<<<<<<< HEAD
   ASSERT_LOCK_HELD(&cap->lock);
-  debugTrace(DEBUG_sched, "passing capability %d to %s %p",
+  ASSERT(task->cap == cap);
+  debugTrace(DEBUG_sched, "passing capability %d to %s %#" FMT_HexWord64,
              cap->no, task->incall->tso ? "bound task" : "worker",
-             (void *)(size_t)task->id);
-  ASSERT(task->cap == cap);
+             serialisableTaskId(task));
   ACQUIRE_LOCK(&task->lock);
   if (task->wakeup == rtsFalse) {
     task->wakeup = rtsTrue;
@@ -458,22 +457,6 @@
     signalCondition(&task->cond);
   }
   RELEASE_LOCK(&task->lock);
-=======
-    ASSERT_LOCK_HELD(&cap->lock);
-    ASSERT(task->cap == cap);
-    debugTrace(DEBUG_sched, "passing capability %d to %s %#" FMT_HexWord64,
-               cap->no, task->incall->tso ? "bound task" : "worker",
-               serialisableTaskId(task));
-    ACQUIRE_LOCK(&task->lock);
-    if (task->wakeup == rtsFalse) {
-        task->wakeup = rtsTrue;
-        // the wakeup flag is needed because signalCondition() doesn't
-        // flag the condition if the thread is already runniing, but we want
-        // it to be sticky.
-        signalCondition(&task->cond);
-    }
-    RELEASE_LOCK(&task->lock);
->>>>>>> 96ce0b02
 }
 #endif
 
@@ -506,7 +489,6 @@
     return;
   }
 
-<<<<<<< HEAD
   // If there is a pending sync, then we should just leave the
   // Capability free.  The thread trying to sync will be about to
   // call waitForReturnCapability().
@@ -518,39 +500,16 @@
 
   // If the next thread on the run queue is a bound thread,
   // give this Capability to the appropriate Task.
-  if (!emptyRunQueue(cap) && cap->run_queue_hd->bound) {
+  if (!emptyRunQueue(cap) && peekRunQueue(cap)->bound) {
     // Make sure we're not about to try to wake ourselves up
     // ASSERT(task != cap->run_queue_hd->bound);
     // assertion is false: in schedule() we force a yield after
     // ThreadBlocked, but the thread may be back on the run queue
     // by now.
-    task = cap->run_queue_hd->bound->task;
+    task = peekRunQueue(cap)->bound->task;
     giveCapabilityToTask(cap, task);
     return;
   }
-=======
-    // If there is a pending sync, then we should just leave the
-    // Capability free.  The thread trying to sync will be about to
-    // call waitForReturnCapability().
-    if (pending_sync != 0 && pending_sync != SYNC_GC_PAR) {
-      last_free_capability = cap; // needed?
-      debugTrace(DEBUG_sched, "sync pending, set capability %d free", cap->no);
-      return;
-    } 
-
-    // If the next thread on the run queue is a bound thread,
-    // give this Capability to the appropriate Task.
-    if (!emptyRunQueue(cap) && peekRunQueue(cap)->bound) {
-	// Make sure we're not about to try to wake ourselves up
-	// ASSERT(task != cap->run_queue_hd->bound);
-        // assertion is false: in schedule() we force a yield after
-	// ThreadBlocked, but the thread may be back on the run queue
-	// by now.
-	task = peekRunQueue(cap)->bound->task;
-	giveCapabilityToTask(cap, task);
-	return;
-    }
->>>>>>> 96ce0b02
 
   if (!cap->spare_workers) {
     // Create a worker thread if we don't have one.  If the system
