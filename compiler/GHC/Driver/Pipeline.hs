{-# LANGUAGE BangPatterns #-}
{-# LANGUAGE CPP #-}
{-# LANGUAGE MultiWayIf #-}
{-# LANGUAGE NamedFieldPuns #-}
{-# LANGUAGE NondecreasingIndentation #-}
{-# LANGUAGE ScopedTypeVariables #-}
{-# LANGUAGE LambdaCase #-}

{-# OPTIONS_GHC -Wno-incomplete-uni-patterns #-}

-----------------------------------------------------------------------------
--
-- GHC Driver
--
-- (c) The University of Glasgow 2005
--
-----------------------------------------------------------------------------

module GHC.Driver.Pipeline (
        -- Run a series of compilation steps in a pipeline, for a
        -- collection of source files.
   oneShot, compileFile,

        -- Interfaces for the compilation manager (interpreted/batch-mode)
   preprocess,
   compileOne, compileOne',
   link,

        -- Exports for hooks to override runPhase and link
   PhasePlus(..), CompPipeline(..), PipeEnv(..), PipeState(..),
   phaseOutputFilename, getOutputFilename, getPipeState, getPipeEnv,
   hscPostBackendPhase, getLocation, setModLocation, setDynFlags,
   runPhase,
   readIfaceSourceHash', doesIfaceHashMatch,
   doCpp,
   linkingNeeded, checkLinkInfo, writeInterfaceOnlyMode
  ) where

#include <ghcplatform.h>
#include "HsVersions.h"

import GHC.Prelude

import GHC.Platform

import GHC.Tc.Types
import GHC.Tc.Utils.Monad hiding ( getImports )

import GHC.Driver.Main
import GHC.Driver.Env hiding ( Hsc )
import GHC.Driver.Errors
import GHC.Driver.Pipeline.Monad
import GHC.Driver.Config
import GHC.Driver.Phases
import GHC.Driver.Session
import GHC.Driver.Backend
import GHC.Driver.Ppr
import GHC.Driver.Hooks

import GHC.Platform.Ways
import GHC.Platform.ArchOS

import GHC.Parser.Header
import GHC.Parser.Errors.Ppr

import GHC.SysTools
import GHC.Utils.TmpFs

import GHC.Linker.ExtraObj
import GHC.Linker.Dynamic
import GHC.Linker.Static
import GHC.Linker.Types

import GHC.Utils.Outputable
import GHC.Utils.Error
import GHC.Utils.Fingerprint
import GHC.Utils.Panic
import GHC.Utils.Misc
import GHC.Utils.Exception as Exception
import GHC.Utils.Logger

import GHC.CmmToLlvm         ( llvmFixupAsm, llvmVersionList )
import qualified GHC.LanguageExtensions as LangExt
import GHC.Settings

import GHC.Data.Bag            ( unitBag )
import GHC.Data.FastString     ( mkFastString )
import GHC.Data.StringBuffer   ( hGetStringBuffer, hPutStringBuffer )
import GHC.Data.Maybe          ( expectJust )

import GHC.Iface.Make          ( mkFullIface )
import GHC.Iface.Load

import GHC.Types.Basic       ( SuccessFlag(..) )
import GHC.Types.Target
import GHC.Types.SrcLoc
import GHC.Types.SourceFile
import GHC.Types.SourceError

import GHC.Unit
import GHC.Unit.Env
import GHC.Unit.State
import GHC.Unit.Finder
import GHC.Unit.Module.ModSummary
import GHC.Unit.Module.ModIface
import GHC.Unit.Module.Graph (needsTemplateHaskellOrQQ)
import GHC.Unit.Module.Deps
import GHC.Unit.Home.ModInfo

import System.Directory
import System.FilePath
import System.IO
import Control.Monad
import qualified Control.Monad.Catch as MC (handle)
import Data.List        ( isInfixOf, intercalate )
import Data.Maybe
import Data.Version
import Data.Either      ( partitionEithers )

import Data.Time        ( UTCTime, getCurrentTime )

-- ---------------------------------------------------------------------------
-- Pre-process

-- | Just preprocess a file, put the result in a temp. file (used by the
-- compilation manager during the summary phase).
--
-- We return the augmented DynFlags, because they contain the result
-- of slurping in the OPTIONS pragmas

preprocess :: HscEnv
           -> FilePath -- ^ input filename
           -> Maybe InputFileBuffer
           -- ^ optional buffer to use instead of reading the input file
           -> Maybe Phase -- ^ starting phase
           -> IO (Either ErrorMessages (DynFlags, FilePath))
preprocess hsc_env input_fn mb_input_buf mb_phase =
  handleSourceError (\err -> return (Left (srcErrorMessages err))) $
  MC.handle handler $
  fmap Right $ do
  MASSERT2(isJust mb_phase || isHaskellSrcFilename input_fn, text input_fn)
  (dflags, fp, mb_iface) <- runPipeline anyHsc hsc_env (input_fn, mb_input_buf, fmap RealPhase mb_phase)
        Nothing
        -- We keep the processed file for the whole session to save on
        -- duplicated work in ghci.
        (Temporary TFL_GhcSession)
        Nothing{-no ModLocation-}
        []{-no foreign objects-}
  -- We stop before Hsc phase so we shouldn't generate an interface
  MASSERT(isNothing mb_iface)
  return (dflags, fp)
  where
    srcspan = srcLocSpan $ mkSrcLoc (mkFastString input_fn) 1 1
    handler (ProgramError msg) = return $ Left $ unitBag $
        mkPlainErrorMsgEnvelope srcspan $ text msg
    handler ex = throwGhcExceptionIO ex

-- ---------------------------------------------------------------------------

-- | Compile
--
-- Compile a single module, under the control of the compilation manager.
--
-- This is the interface between the compilation manager and the
-- compiler proper (hsc), where we deal with tedious details like
-- reading the OPTIONS pragma from the source file, converting the
-- C or assembly that GHC produces into an object file, and compiling
-- FFI stub files.
--
-- NB.  No old interface can also mean that the source has changed.

compileOne :: HscEnv
           -> ModSummary      -- ^ summary for module being compiled
           -> Int             -- ^ module N ...
           -> Int             -- ^ ... of M
           -> Maybe ModIface  -- ^ old interface, if we have one
           -> Maybe Linkable  -- ^ old linkable, if we have one
           -> SourceModified
           -> IO HomeModInfo   -- ^ the complete HomeModInfo, if successful

compileOne = compileOne' Nothing (Just batchMsg)

compileOne' :: Maybe TcGblEnv
            -> Maybe Messager
            -> HscEnv
            -> ModSummary      -- ^ summary for module being compiled
            -> Int             -- ^ module N ...
            -> Int             -- ^ ... of M
            -> Maybe ModIface  -- ^ old interface, if we have one
            -> Maybe Linkable  -- ^ old linkable, if we have one
            -> SourceModified
            -> IO HomeModInfo   -- ^ the complete HomeModInfo, if successful

compileOne' m_tc_result mHscMessage
            hsc_env0 summary mod_index nmods mb_old_iface mb_old_linkable
            source_modified0
 = do

   let logger = hsc_logger hsc_env0
   let tmpfs  = hsc_tmpfs hsc_env0
   debugTraceMsg logger dflags1 2 (text "compile: input file" <+> text input_fnpp)

   -- Run the pipeline up to codeGen (so everything up to, but not including, STG)
   (status, plugin_hsc_env) <- hscIncrementalCompile
                        always_do_basic_recompilation_check
                        m_tc_result mHscMessage
                        hsc_env summary source_modified mb_old_iface (mod_index, nmods)
   -- Use an HscEnv updated with the plugin info
   let hsc_env' = plugin_hsc_env

   let flags = hsc_dflags hsc_env0
     in do unless (gopt Opt_KeepHiFiles flags) $
               addFilesToClean tmpfs TFL_CurrentModule $
                   [ml_hi_file $ ms_location summary]
           unless (gopt Opt_KeepOFiles flags) $
               addFilesToClean tmpfs TFL_GhcSession $
                   [ml_obj_file $ ms_location summary]

   case (status, bcknd) of
        (HscUpToDate iface hmi_details, _) ->
            -- TODO recomp014 triggers this assert. What's going on?!
            -- ASSERT( isJust mb_old_linkable || isNoLink (ghcLink dflags) )
            return $! HomeModInfo iface hmi_details mb_old_linkable
        (HscNotGeneratingCode iface hmi_details, NoBackend) -> do
            unlinked_time <- getCurrentTime
            let mb_linkable = if isHsBootOrSig src_flavour
                                then Nothing
                                else Just (LM unlinked_time this_mod [])
            return $! HomeModInfo iface hmi_details mb_linkable
        (HscNotGeneratingCode _ _, _) -> panic "compileOne HscNotGeneratingCode"
        (_, NoBackend) -> panic "compileOne NoBackend"
        (HscUpdateBoot iface hmi_details, Interpreter) ->
            return $! HomeModInfo iface hmi_details Nothing
        (HscUpdateBoot iface hmi_details, _) -> do
            touchObjectFile logger dflags object_filename
            return $! HomeModInfo iface hmi_details Nothing
        (HscUpdateSig iface hmi_details, Interpreter) -> do
            unlinked_time <- getCurrentTime
            let !linkable = LM unlinked_time this_mod []
            return $! HomeModInfo iface hmi_details (Just linkable)
        (HscUpdateSig iface hmi_details, _) -> do
            output_fn <- getOutputFilename logger tmpfs next_phase
                            (Temporary TFL_CurrentModule) basename dflags
                            next_phase (Just location)

            -- #10660: Use the pipeline instead of calling
            -- compileEmptyStub directly, so -dynamic-too gets
            -- handled properly
            _ <- runPipeline StopLn hsc_env'
                              (output_fn,
                               Nothing,
                               Just (HscOut src_flavour
                                            mod_name
                                            (HscUpdateSig iface hmi_details)))
                              (Just basename)
                              Persistent
                              (Just location)
                              []
            o_time <- getModificationUTCTime object_filename
            let !linkable = LM o_time this_mod [DotO object_filename]
            return $! HomeModInfo iface hmi_details (Just linkable)
        (HscRecomp { hscs_guts = cgguts,
                     hscs_mod_location = mod_location,
                     hscs_partial_iface = partial_iface,
                     hscs_old_iface_hash = mb_old_iface_hash
                   }, Interpreter) -> do
            -- In interpreted mode the regular codeGen backend is not run so we
            -- generate a interface without codeGen info.
            final_iface <- mkFullIface hsc_env' partial_iface Nothing
            -- Reconstruct the `ModDetails` from the just-constructed `ModIface`
            -- See Note [ModDetails and --make mode]
            hmi_details <- liftIO $ initModDetails hsc_env' summary final_iface
            liftIO $ hscMaybeWriteIface logger dflags True final_iface mb_old_iface_hash (ms_location summary)

            (hasStub, comp_bc, spt_entries) <- hscInteractive hsc_env' cgguts mod_location

            stub_o <- case hasStub of
                      Nothing -> return []
                      Just stub_c -> do
                          stub_o <- compileStub hsc_env' stub_c
                          return [DotO stub_o]

            let hs_unlinked = [BCOs comp_bc spt_entries]
            unlinked_time <- getCurrentTime
            let !linkable = LM unlinked_time this_mod (hs_unlinked ++ stub_o)
            return $! HomeModInfo final_iface hmi_details (Just linkable)
        (HscRecomp{}, _) -> do
            output_fn <- getOutputFilename logger tmpfs next_phase
                            (Temporary TFL_CurrentModule)
                            basename dflags next_phase (Just location)
            -- We're in --make mode: finish the compilation pipeline.
            (_, _, Just iface) <- runPipeline StopLn hsc_env'
                              (output_fn,
                               Nothing,
                               Just (HscOut src_flavour mod_name status))
                              (Just basename)
                              Persistent
                              (Just location)
                              []
                  -- The object filename comes from the ModLocation
            o_time <- getModificationUTCTime object_filename
            let !linkable = LM o_time this_mod [DotO object_filename]
            -- See Note [ModDetails and --make mode]
            details <- initModDetails hsc_env' summary iface
            return $! HomeModInfo iface details (Just linkable)

 where dflags0     = ms_hspp_opts summary
       this_mod    = ms_mod summary
       location    = ms_location summary
       input_fn    = expectJust "compile:hs" (ml_hs_file location)
       input_fnpp  = ms_hspp_file summary
       mod_graph   = hsc_mod_graph hsc_env0
       needsLinker = needsTemplateHaskellOrQQ mod_graph
       isDynWay    = any (== WayDyn) (ways dflags0)
       isProfWay   = any (== WayProf) (ways dflags0)
       internalInterpreter = not (gopt Opt_ExternalInterpreter dflags0)

       src_flavour = ms_hsc_src summary
       mod_name = ms_mod_name summary
       next_phase = hscPostBackendPhase src_flavour bcknd
       object_filename = ml_obj_file location

       -- #8180 - when using TemplateHaskell, switch on -dynamic-too so
       -- the linker can correctly load the object files.  This isn't necessary
       -- when using -fexternal-interpreter.
       dflags1 = if hostIsDynamic && internalInterpreter &&
                    not isDynWay && not isProfWay && needsLinker
                  then gopt_set dflags0 Opt_BuildDynamicToo
                  else dflags0

       -- #16331 - when no "internal interpreter" is available but we
       -- need to process some TemplateHaskell or QuasiQuotes, we automatically
       -- turn on -fexternal-interpreter.
       dflags2 = if not internalInterpreter && needsLinker
                 then gopt_set dflags1 Opt_ExternalInterpreter
                 else dflags1

       basename = dropExtension input_fn

       -- We add the directory in which the .hs files resides) to the import
       -- path.  This is needed when we try to compile the .hc file later, if it
       -- imports a _stub.h file that we created here.
       current_dir = takeDirectory basename
       old_paths   = includePaths dflags2
       loadAsByteCode
         | Just Target { targetAllowObjCode = obj } <- findTarget summary (hsc_targets hsc_env0)
         , not obj
         = True
         | otherwise = False
       -- Figure out which backend we're using
       (bcknd, dflags3)
         -- #8042: When module was loaded with `*` prefix in ghci, but DynFlags
         -- suggest to generate object code (which may happen in case -fobject-code
         -- was set), force it to generate byte-code. This is NOT transitive and
         -- only applies to direct targets.
         | loadAsByteCode
         = (Interpreter, dflags2 { backend = Interpreter })
         | otherwise
         = (backend dflags, dflags2)
       dflags  = dflags3 { includePaths = addQuoteInclude old_paths [current_dir] }
       hsc_env = hsc_env0 {hsc_dflags = dflags}

       -- -fforce-recomp should also work with --make
       force_recomp = gopt Opt_ForceRecomp dflags
       source_modified
         -- #8042: Usually pre-compiled code is preferred to be loaded in ghci
         -- if available. So, if the "*" prefix was used, force recompilation
         -- to make sure byte-code is loaded.
         | force_recomp || loadAsByteCode = SourceModified
         | otherwise = source_modified0

       always_do_basic_recompilation_check = case bcknd of
                                             Interpreter -> True
                                             _ -> False

-----------------------------------------------------------------------------
-- stub .h and .c files (for foreign export support), and cc files.

-- The _stub.c file is derived from the haskell source file, possibly taking
-- into account the -stubdir option.
--
-- The object file created by compiling the _stub.c file is put into a
-- temporary file, which will be later combined with the main .o file
-- (see the MergeForeigns phase).
--
-- Moreover, we also let the user emit arbitrary C/C++/ObjC/ObjC++ files
-- from TH, that are then compiled and linked to the module. This is
-- useful to implement facilities such as inline-c.

compileForeign :: HscEnv -> ForeignSrcLang -> FilePath -> IO FilePath
compileForeign _ RawObject object_file = return object_file
compileForeign hsc_env lang stub_c = do
        let phase = case lang of
              LangC      -> Cc
              LangCxx    -> Ccxx
              LangObjc   -> Cobjc
              LangObjcxx -> Cobjcxx
              LangAsm    -> As True -- allow CPP
#if __GLASGOW_HASKELL__ < 811
              RawObject  -> panic "compileForeign: should be unreachable"
#endif
        (_, stub_o, _) <- runPipeline StopLn hsc_env
                       (stub_c, Nothing, Just (RealPhase phase))
                       Nothing (Temporary TFL_GhcSession)
                       Nothing{-no ModLocation-}
                       []
        return stub_o

compileStub :: HscEnv -> FilePath -> IO FilePath
compileStub hsc_env stub_c = compileForeign hsc_env LangC stub_c

compileEmptyStub :: DynFlags -> HscEnv -> FilePath -> ModLocation -> ModuleName -> IO ()
compileEmptyStub dflags hsc_env basename location mod_name = do
  -- To maintain the invariant that every Haskell file
  -- compiles to object code, we make an empty (but
  -- valid) stub object file for signatures.  However,
  -- we make sure this object file has a unique symbol,
  -- so that ranlib on OS X doesn't complain, see
  -- https://gitlab.haskell.org/ghc/ghc/issues/12673
  -- and https://github.com/haskell/cabal/issues/2257
  let logger = hsc_logger hsc_env
  let tmpfs  = hsc_tmpfs hsc_env
  empty_stub <- newTempName logger tmpfs dflags TFL_CurrentModule "c"
  let home_unit = hsc_home_unit hsc_env
      src = text "int" <+> ppr (mkHomeModule home_unit mod_name) <+> text "= 0;"
  writeFile empty_stub (showSDoc dflags (pprCode CStyle src))
  _ <- runPipeline StopLn hsc_env
                  (empty_stub, Nothing, Nothing)
                  (Just basename)
                  Persistent
                  (Just location)
                  []
  return ()

-- ---------------------------------------------------------------------------
-- Link
--
-- Note [Dynamic linking on macOS]
-- ~~~~~~~~~~~~~~~~~~~~~~~~~~~~~~~
--
-- Since macOS Sierra (10.14), the dynamic system linker enforces
-- a limit on the Load Commands.  Specifically the Load Command Size
-- Limit is at 32K (32768).  The Load Commands contain the install
-- name, dependencies, runpaths, and a few other commands.  We however
-- only have control over the install name, dependencies and runpaths.
--
-- The install name is the name by which this library will be
-- referenced.  This is such that we do not need to bake in the full
-- absolute location of the library, and can move the library around.
--
-- The dependency commands contain the install names from of referenced
-- libraries.  Thus if a libraries install name is @rpath/libHS...dylib,
-- that will end up as the dependency.
--
-- Finally we have the runpaths, which informs the linker about the
-- directories to search for the referenced dependencies.
--
-- The system linker can do recursive linking, however using only the
-- direct dependencies conflicts with ghc's ability to inline across
-- packages, and as such would end up with unresolved symbols.
--
-- Thus we will pass the full dependency closure to the linker, and then
-- ask the linker to remove any unused dynamic libraries (-dead_strip_dylibs).
--
-- We still need to add the relevant runpaths, for the dynamic linker to
-- lookup the referenced libraries though.  The linker (ld64) does not
-- have any option to dead strip runpaths; which makes sense as runpaths
-- can be used for dependencies of dependencies as well.
--
-- The solution we then take in GHC is to not pass any runpaths to the
-- linker at link time, but inject them after the linking.  For this to
-- work we'll need to ask the linker to create enough space in the header
-- to add more runpaths after the linking (-headerpad 8000).
--
-- After the library has been linked by $LD (usually ld64), we will use
-- otool to inspect the libraries left over after dead stripping, compute
-- the relevant runpaths, and inject them into the linked product using
-- the install_name_tool command.
--
-- This strategy should produce the smallest possible set of load commands
-- while still retaining some form of relocatability via runpaths.
--
-- The only way I can see to reduce the load command size further would be
-- by shortening the library names, or start putting libraries into the same
-- folders, such that one runpath would be sufficient for multiple/all
-- libraries.
link :: GhcLink                 -- ^ interactive or batch
     -> Logger                  -- ^ Logger
     -> TmpFs
     -> Hooks
     -> DynFlags                -- ^ dynamic flags
     -> UnitEnv                 -- ^ unit environment
     -> Bool                    -- ^ attempt linking in batch mode?
     -> HomePackageTable        -- ^ what to link
     -> IO SuccessFlag

-- For the moment, in the batch linker, we don't bother to tell doLink
-- which packages to link -- it just tries all that are available.
-- batch_attempt_linking should only be *looked at* in batch mode.  It
-- should only be True if the upsweep was successful and someone
-- exports main, i.e., we have good reason to believe that linking
-- will succeed.

link ghcLink logger tmpfs hooks dflags unit_env batch_attempt_linking hpt =
  case linkHook hooks of
      Nothing -> case ghcLink of
          NoLink        -> return Succeeded
          LinkBinary    -> link' logger tmpfs dflags unit_env batch_attempt_linking hpt
          LinkStaticLib -> link' logger tmpfs dflags unit_env batch_attempt_linking hpt
          LinkDynLib    -> link' logger tmpfs dflags unit_env batch_attempt_linking hpt
          LinkInMemory
              | platformMisc_ghcWithInterpreter $ platformMisc dflags
              -> -- Not Linking...(demand linker will do the job)
                 return Succeeded
              | otherwise
              -> panicBadLink LinkInMemory
      Just h  -> h ghcLink dflags batch_attempt_linking hpt


panicBadLink :: GhcLink -> a
panicBadLink other = panic ("link: GHC not built to link this way: " ++
                            show other)

link' :: Logger
      -> TmpFs
      -> DynFlags                -- ^ dynamic flags
      -> UnitEnv                 -- ^ unit environment
      -> Bool                    -- ^ attempt linking in batch mode?
      -> HomePackageTable        -- ^ what to link
      -> IO SuccessFlag

link' logger tmpfs dflags unit_env batch_attempt_linking hpt
   | batch_attempt_linking
   = do
        let
            staticLink = case ghcLink dflags of
                          LinkStaticLib -> True
                          _ -> False

            home_mod_infos = eltsHpt hpt

            -- the packages we depend on
            pkg_deps  = concatMap (map fst . dep_pkgs . mi_deps . hm_iface) home_mod_infos

            -- the linkables to link
            linkables = map (expectJust "link".hm_linkable) home_mod_infos

        debugTraceMsg logger dflags 3 (text "link: linkables are ..." $$ vcat (map ppr linkables))

        -- check for the -no-link flag
        if isNoLink (ghcLink dflags)
          then do debugTraceMsg logger dflags 3 (text "link(batch): linking omitted (-c flag given).")
                  return Succeeded
          else do

        let getOfiles LM{ linkableUnlinked } = map nameOfObject (filter isObject linkableUnlinked)
            obj_files = concatMap getOfiles linkables
            platform  = targetPlatform dflags
            exe_file  = exeFileName platform staticLink (outputFile dflags)

        linking_needed <- linkingNeeded logger dflags unit_env staticLink linkables pkg_deps

        if not (gopt Opt_ForceRecomp dflags) && not linking_needed
           then do debugTraceMsg logger dflags 2 (text exe_file <+> text "is up to date, linking not required.")
                   return Succeeded
           else do

        compilationProgressMsg logger dflags (text "Linking " <> text exe_file <> text " ...")

        -- Don't showPass in Batch mode; doLink will do that for us.
        let link = case ghcLink dflags of
                LinkBinary    -> linkBinary logger tmpfs
                LinkStaticLib -> linkStaticLib logger
                LinkDynLib    -> linkDynLibCheck logger tmpfs
                other         -> panicBadLink other
        link dflags unit_env obj_files pkg_deps

        debugTraceMsg logger dflags 3 (text "link: done")

        -- linkBinary only returns if it succeeds
        return Succeeded

   | otherwise
   = do debugTraceMsg logger dflags 3 (text "link(batch): upsweep (partially) failed OR" $$
                                text "   Main.main not exported; not linking.")
        return Succeeded


linkingNeeded :: Logger -> DynFlags -> UnitEnv -> Bool -> [Linkable] -> [UnitId] -> IO Bool
linkingNeeded logger dflags unit_env staticLink linkables pkg_deps = do
        -- if the modification time on the executable is later than the
        -- modification times on all of the objects and libraries, then omit
        -- linking (unless the -fforce-recomp flag was given).
  let platform   = ue_platform unit_env
      unit_state = ue_units unit_env
      exe_file   = exeFileName platform staticLink (outputFile dflags)
  e_exe_time <- tryIO $ getModificationUTCTime exe_file
  case e_exe_time of
    Left _  -> return True
    Right t -> do
        -- first check object files and extra_ld_inputs
        let extra_ld_inputs = [ f | FileOption _ f <- ldInputs dflags ]
        e_extra_times <- mapM (tryIO . getModificationUTCTime) extra_ld_inputs
        let (errs,extra_times) = partitionEithers e_extra_times
        let obj_times =  map linkableTime linkables ++ extra_times
        if not (null errs) || any (t <) obj_times
            then return True
            else do

        -- next, check libraries. XXX this only checks Haskell libraries,
        -- not extra_libraries or -l things from the command line.
        let pkg_hslibs  = [ (collectLibraryDirs (ways dflags) [c], lib)
                          | Just c <- map (lookupUnitId unit_state) pkg_deps,
                            lib <- unitHsLibs (ghcNameVersion dflags) (ways dflags) c ]

        pkg_libfiles <- mapM (uncurry (findHSLib platform (ways dflags))) pkg_hslibs
        if any isNothing pkg_libfiles then return True else do
        e_lib_times <- mapM (tryIO . getModificationUTCTime)
                          (catMaybes pkg_libfiles)
        let (lib_errs,lib_times) = partitionEithers e_lib_times
        if not (null lib_errs) || any (t <) lib_times
           then return True
           else checkLinkInfo logger dflags unit_env pkg_deps exe_file

findHSLib :: Platform -> Ways -> [String] -> String -> IO (Maybe FilePath)
findHSLib platform ws dirs lib = do
  let batch_lib_file = if WayDyn `notElem` ws
                      then "lib" ++ lib <.> "a"
                      else platformSOName platform lib
  found <- filterM doesFileExist (map (</> batch_lib_file) dirs)
  case found of
    [] -> return Nothing
    (x:_) -> return (Just x)

-- -----------------------------------------------------------------------------
-- Compile files in one-shot mode.

oneShot :: HscEnv -> Phase -> [(String, Maybe Phase)] -> IO ()
oneShot hsc_env stop_phase srcs = do
  o_files <- mapM (compileFile hsc_env stop_phase) srcs
  doLink hsc_env stop_phase o_files

compileFile :: HscEnv -> Phase -> (FilePath, Maybe Phase) -> IO FilePath
compileFile hsc_env stop_phase (src, mb_phase) = do
   exists <- doesFileExist src
   when (not exists) $
        throwGhcExceptionIO (CmdLineError ("does not exist: " ++ src))

   let
        dflags    = hsc_dflags hsc_env
        mb_o_file = outputFile dflags
        ghc_link  = ghcLink dflags      -- Set by -c or -no-link

        -- When linking, the -o argument refers to the linker's output.
        -- otherwise, we use it as the name for the pipeline's output.
        output
         -- If we are doing -fno-code, then act as if the output is
         -- 'Temporary'. This stops GHC trying to copy files to their
         -- final location.
         | NoBackend <- backend dflags = Temporary TFL_CurrentModule
         | StopLn <- stop_phase, not (isNoLink ghc_link) = Persistent
                -- -o foo applies to linker
         | isJust mb_o_file = SpecificFile
                -- -o foo applies to the file we are compiling now
         | otherwise = Persistent

   ( _, out_file, _) <- runPipeline stop_phase hsc_env
                            (src, Nothing, fmap RealPhase mb_phase)
                            Nothing
                            output
                            Nothing{-no ModLocation-} []
   return out_file


doLink :: HscEnv -> Phase -> [FilePath] -> IO ()
doLink hsc_env stop_phase o_files
  | not (isStopLn stop_phase)
  = return ()           -- We stopped before the linking phase

  | otherwise
  = let
        dflags   = hsc_dflags   hsc_env
        logger   = hsc_logger   hsc_env
        unit_env = hsc_unit_env hsc_env
        tmpfs    = hsc_tmpfs    hsc_env
    in case ghcLink dflags of
        NoLink        -> return ()
        LinkBinary    -> linkBinary         logger tmpfs dflags unit_env o_files []
        LinkStaticLib -> linkStaticLib      logger       dflags unit_env o_files []
        LinkDynLib    -> linkDynLibCheck    logger tmpfs dflags unit_env o_files []
        other         -> panicBadLink other


-- ---------------------------------------------------------------------------

-- | Run a compilation pipeline, consisting of multiple phases.
--
-- This is the interface to the compilation pipeline, which runs
-- a series of compilation steps on a single source file, specifying
-- at which stage to stop.
--
-- The DynFlags can be modified by phases in the pipeline (eg. by
-- OPTIONS_GHC pragmas), and the changes affect later phases in the
-- pipeline.
runPipeline
  :: Phase                      -- ^ When to stop
  -> HscEnv                     -- ^ Compilation environment
  -> (FilePath, Maybe InputFileBuffer, Maybe PhasePlus)
                                -- ^ Pipeline input file name, optional
                                -- buffer and maybe -x suffix
  -> Maybe FilePath             -- ^ original basename (if different from ^^^)
  -> PipelineOutput             -- ^ Output filename
  -> Maybe ModLocation          -- ^ A ModLocation, if this is a Haskell module
  -> [FilePath]                 -- ^ foreign objects
  -> IO (DynFlags, FilePath, Maybe ModIface)
                                -- ^ (final flags, output filename, interface)
runPipeline stop_phase hsc_env0 (input_fn, mb_input_buf, mb_phase)
             mb_basename output maybe_loc foreign_os

    = do let
             dflags0 = hsc_dflags hsc_env0

             -- Decide where dump files should go based on the pipeline output
             dflags = dflags0 { dumpPrefix = Just (basename ++ ".") }
             hsc_env = hsc_env0 {hsc_dflags = dflags}
             logger = hsc_logger hsc_env
             tmpfs  = hsc_tmpfs  hsc_env

             (input_basename, suffix) = splitExtension input_fn
             suffix' = drop 1 suffix -- strip off the .
             basename | Just b <- mb_basename = b
                      | otherwise             = input_basename

             -- If we were given a -x flag, then use that phase to start from
             start_phase = fromMaybe (RealPhase (startPhase suffix')) mb_phase

             isHaskell (RealPhase (Unlit _)) = True
             isHaskell (RealPhase (Cpp   _)) = True
             isHaskell (RealPhase (HsPp  _)) = True
             isHaskell (RealPhase (Hsc   _)) = True
             isHaskell (HscOut {})           = True
             isHaskell _                     = False

             isHaskellishFile = isHaskell start_phase

             env = PipeEnv{ stop_phase,
                            src_filename = input_fn,
                            src_basename = basename,
                            src_suffix = suffix',
                            output_spec = output }

         when (isBackpackishSuffix suffix') $
           throwGhcExceptionIO (UsageError
                       ("use --backpack to process " ++ input_fn))

         -- We want to catch cases of "you can't get there from here" before
         -- we start the pipeline, because otherwise it will just run off the
         -- end.
         let happensBefore' = happensBefore (targetPlatform dflags)
         case start_phase of
             RealPhase start_phase' ->
                 -- See Note [Partial ordering on phases]
                 -- Not the same as: (stop_phase `happensBefore` start_phase')
                 when (not (start_phase' `happensBefore'` stop_phase ||
                            start_phase' `eqPhase` stop_phase)) $
                       throwGhcExceptionIO (UsageError
                                   ("cannot compile this file to desired target: "
                                      ++ input_fn))
             HscOut {} -> return ()

         -- Write input buffer to temp file if requested
         input_fn' <- case (start_phase, mb_input_buf) of
             (RealPhase real_start_phase, Just input_buf) -> do
                 let suffix = phaseInputExt real_start_phase
                 fn <- newTempName logger tmpfs dflags TFL_CurrentModule suffix
                 hdl <- openBinaryFile fn WriteMode
                 -- Add a LINE pragma so reported source locations will
                 -- mention the real input file, not this temp file.
                 hPutStrLn hdl $ "{-# LINE 1 \""++ input_fn ++ "\"#-}"
                 hPutStringBuffer hdl input_buf
                 hClose hdl
                 return fn
             (_, _) -> return input_fn

         debugTraceMsg logger dflags 4 (text "Running the pipeline")
         r <- runPipeline' start_phase hsc_env env input_fn'
                           maybe_loc foreign_os

         let dflags = hsc_dflags hsc_env
         when isHaskellishFile $
           dynamicTooState dflags >>= \case
               DT_Dont   -> return ()
               DT_Dyn    -> return ()
               DT_OK     -> return ()
               -- If we are compiling a Haskell module with -dynamic-too, we
               -- first try the "fast path": that is we compile the non-dynamic
               -- version and at the same time we check that interfaces depended
               -- on exist both for the non-dynamic AND the dynamic way. We also
               -- check that they have the same hash.
               --    If they don't, dynamicTooState is set to DT_Failed.
               --       See GHC.Iface.Load.checkBuildDynamicToo
               --    If they do, in the end we produce both the non-dynamic and
               --    dynamic outputs.
               --
               -- If this "fast path" failed, we execute the whole pipeline
               -- again, this time for the dynamic way *only*. To do that we
               -- just set the dynamicNow bit from the start to ensure that the
               -- dynamic DynFlags fields are used and we disable -dynamic-too
               -- (its state is already set to DT_Failed so it wouldn't do much
               -- anyway).
               DT_Failed
                   -- NB: Currently disabled on Windows (ref #7134, #8228, and #5987)
                   | OSMinGW32 <- platformOS (targetPlatform dflags) -> return ()
                   | otherwise -> do
                       debugTraceMsg logger dflags 4
                           (text "Running the full pipeline again for -dynamic-too")
                       let dflags0 = flip gopt_unset Opt_BuildDynamicToo
                                      $ setDynamicNow
                                      $ dflags
                       hsc_env' <- newHscEnv dflags0
                       (dbs,unit_state,home_unit,mconstants) <- initUnits logger dflags0 Nothing
                       dflags1 <- updatePlatformConstants dflags0 mconstants
                       unit_env0 <- initUnitEnv (ghcNameVersion dflags1) (targetPlatform dflags1)
                       let unit_env = unit_env0
                             { ue_home_unit = Just home_unit
                             , ue_units     = unit_state
                             , ue_unit_dbs  = Just dbs
                             }
                       let hsc_env'' = hsc_env'
                            { hsc_dflags   = dflags1
                            , hsc_unit_env = unit_env
                            }
                       _ <- runPipeline' start_phase hsc_env'' env input_fn'
                                         maybe_loc foreign_os
                       return ()
         return r

runPipeline'
  :: PhasePlus                  -- ^ When to start
  -> HscEnv                     -- ^ Compilation environment
  -> PipeEnv
  -> FilePath                   -- ^ Input filename
  -> Maybe ModLocation          -- ^ A ModLocation, if this is a Haskell module
  -> [FilePath]                 -- ^ foreign objects, if we have one
  -> IO (DynFlags, FilePath, Maybe ModIface)
                                -- ^ (final flags, output filename, interface)
runPipeline' start_phase hsc_env env input_fn
             maybe_loc foreign_os
  = do
  -- Execute the pipeline...
  let state = PipeState{ hsc_env, maybe_loc, foreign_os = foreign_os, iface = Nothing }
  (pipe_state, fp) <- evalP (pipeLoop start_phase input_fn) env state
  return (pipeStateDynFlags pipe_state, fp, pipeStateModIface pipe_state)

-- ---------------------------------------------------------------------------
-- outer pipeline loop

-- | pipeLoop runs phases until we reach the stop phase
pipeLoop :: PhasePlus -> FilePath -> CompPipeline FilePath
pipeLoop phase input_fn = do
  env <- getPipeEnv
  dflags <- getDynFlags
  logger <- getLogger
  -- See Note [Partial ordering on phases]
  let happensBefore' = happensBefore (targetPlatform dflags)
      stopPhase = stop_phase env
  case phase of
   RealPhase realPhase | realPhase `eqPhase` stopPhase            -- All done
     -> -- Sometimes, a compilation phase doesn't actually generate any output
        -- (eg. the CPP phase when -fcpp is not turned on).  If we end on this
        -- stage, but we wanted to keep the output, then we have to explicitly
        -- copy the file, remembering to prepend a {-# LINE #-} pragma so that
        -- further compilation stages can tell what the original filename was.
        case output_spec env of
        Temporary _ ->
            return input_fn
        output ->
            do pst <- getPipeState
               tmpfs <- hsc_tmpfs <$> getPipeSession
               final_fn <- liftIO $ getOutputFilename logger tmpfs
                                        stopPhase output (src_basename env)
                                        dflags stopPhase (maybe_loc pst)
               when (final_fn /= input_fn) $ do
                  let msg = ("Copying `" ++ input_fn ++"' to `" ++ final_fn ++ "'")
                      line_prag = Just ("{-# LINE 1 \"" ++ src_filename env ++ "\" #-}\n")
                  liftIO $ copyWithHeader logger dflags msg line_prag input_fn final_fn
               return final_fn


     | not (realPhase `happensBefore'` stopPhase)
        -- Something has gone wrong.  We'll try to cover all the cases when
        -- this could happen, so if we reach here it is a panic.
        -- eg. it might happen if the -C flag is used on a source file that
        -- has {-# OPTIONS -fasm #-}.
     -> panic ("pipeLoop: at phase " ++ show realPhase ++
           " but I wanted to stop at phase " ++ show stopPhase)

   _
     -> do liftIO $ debugTraceMsg logger dflags 4
                                  (text "Running phase" <+> ppr phase)

           case phase of
               HscOut {} -> do
                   -- Depending on the dynamic-too state, we first run the
                   -- backend to generate the non-dynamic objects and then
                   -- re-run it to generate the dynamic ones.
                   let noDynToo = do
                        (next_phase, output_fn) <- runHookedPhase phase input_fn
                        pipeLoop next_phase output_fn
                   let dynToo = do
                          -- we must run the non-dynamic way before the dynamic
                          -- one because there may be interfaces loaded only in
                          -- the backend (e.g., in CorePrep). See #19264
                          r <- noDynToo

                          -- we must check the dynamic-too state again, because
                          -- we may have failed to load a dynamic interface in
                          -- the backend.
                          dynamicTooState dflags >>= \case
                            DT_OK -> do
                                let dflags' = setDynamicNow dflags -- set "dynamicNow"
                                setDynFlags dflags'
                                (next_phase, output_fn) <- runHookedPhase phase input_fn
                                _ <- pipeLoop next_phase output_fn
                                -- TODO: we probably shouldn't ignore the result of
                                -- the dynamic compilation
                                setDynFlags dflags -- restore flags without "dynamicNow" set
                                return r
                            _ -> return r

                   dynamicTooState dflags >>= \case
                     DT_Dont   -> noDynToo
                     DT_Failed -> noDynToo
                     DT_OK     -> dynToo
                     DT_Dyn    -> noDynToo
                        -- it shouldn't be possible to be in this last case
                        -- here. It would mean that we executed the whole
                        -- pipeline with DynamicNow and Opt_BuildDynamicToo set.
                        --
                        -- When we restart the whole pipeline for -dynamic-too
                        -- we set DynamicNow but we unset Opt_BuildDynamicToo so
                        -- it's weird.
               _ -> do
                  (next_phase, output_fn) <- runHookedPhase phase input_fn
                  pipeLoop next_phase output_fn

runHookedPhase :: PhasePlus -> FilePath -> CompPipeline (PhasePlus, FilePath)
runHookedPhase pp input = do
  hooks <- hsc_hooks <$> getPipeSession
  case runPhaseHook hooks of
    Nothing -> runPhase pp input
    Just h  -> h pp input

-- -----------------------------------------------------------------------------
-- In each phase, we need to know into what filename to generate the
-- output.  All the logic about which filenames we generate output
-- into is embodied in the following function.

-- | Computes the next output filename after we run @next_phase@.
-- Like 'getOutputFilename', but it operates in the 'CompPipeline' monad
-- (which specifies all of the ambient information.)
phaseOutputFilename :: Phase{-next phase-} -> CompPipeline FilePath
phaseOutputFilename next_phase = do
  PipeEnv{stop_phase, src_basename, output_spec} <- getPipeEnv
  PipeState{maybe_loc,hsc_env} <- getPipeState
  dflags <- getDynFlags
  logger <- getLogger
  let tmpfs = hsc_tmpfs hsc_env
  liftIO $ getOutputFilename logger tmpfs stop_phase output_spec
                             src_basename dflags next_phase maybe_loc

-- | Computes the next output filename for something in the compilation
-- pipeline.  This is controlled by several variables:
--
--      1. 'Phase': the last phase to be run (e.g. 'stopPhase').  This
--         is used to tell if we're in the last phase or not, because
--         in that case flags like @-o@ may be important.
--      2. 'PipelineOutput': is this intended to be a 'Temporary' or
--         'Persistent' build output?  Temporary files just go in
--         a fresh temporary name.
--      3. 'String': what was the basename of the original input file?
--      4. 'DynFlags': the obvious thing
--      5. 'Phase': the phase we want to determine the output filename of.
--      6. @Maybe ModLocation@: the 'ModLocation' of the module we're
--         compiling; this can be used to override the default output
--         of an object file.  (TODO: do we actually need this?)
getOutputFilename
  :: Logger
  -> TmpFs
  -> Phase
  -> PipelineOutput
  -> String
  -> DynFlags
  -> Phase -- next phase
  -> Maybe ModLocation
  -> IO FilePath
getOutputFilename logger tmpfs stop_phase output basename dflags next_phase maybe_location
 | is_last_phase, Persistent   <- output = persistent_fn
 | is_last_phase, SpecificFile <- output = case outputFile dflags of
                                           Just f -> return f
                                           Nothing ->
                                               panic "SpecificFile: No filename"
 | keep_this_output                      = persistent_fn
 | Temporary lifetime <- output          = newTempName logger tmpfs dflags lifetime suffix
 | otherwise                             = newTempName logger tmpfs dflags TFL_CurrentModule
   suffix
    where
          hcsuf      = hcSuf dflags
          odir       = objectDir dflags
          osuf       = objectSuf dflags
          keep_hc    = gopt Opt_KeepHcFiles dflags
          keep_hscpp = gopt Opt_KeepHscppFiles dflags
          keep_s     = gopt Opt_KeepSFiles dflags
          keep_bc    = gopt Opt_KeepLlvmFiles dflags

          myPhaseInputExt HCc       = hcsuf
          myPhaseInputExt MergeForeign = osuf
          myPhaseInputExt StopLn    = osuf
          myPhaseInputExt other     = phaseInputExt other

          is_last_phase = next_phase `eqPhase` stop_phase

          -- sometimes, we keep output from intermediate stages
          keep_this_output =
               case next_phase of
                       As _    | keep_s     -> True
                       LlvmOpt | keep_bc    -> True
                       HCc     | keep_hc    -> True
                       HsPp _  | keep_hscpp -> True   -- See #10869
                       _other               -> False

          suffix = myPhaseInputExt next_phase

          -- persistent object files get put in odir
          persistent_fn
             | StopLn <- next_phase = return odir_persistent
             | otherwise            = return persistent

          persistent = basename <.> suffix

          odir_persistent
             | Just loc <- maybe_location = ml_obj_file loc
             | Just d <- odir = d </> persistent
             | otherwise      = persistent


-- | LLVM Options. These are flags to be passed to opt and llc, to ensure
-- consistency we list them in pairs, so that they form groups.
llvmOptions :: DynFlags
            -> [(String, String)]  -- ^ pairs of (opt, llc) arguments
llvmOptions dflags =
       [("-enable-tbaa -tbaa",  "-enable-tbaa") | gopt Opt_LlvmTBAA dflags ]
    ++ [("-relocation-model=" ++ rmodel
        ,"-relocation-model=" ++ rmodel) | not (null rmodel)]
    ++ [("-stack-alignment=" ++ (show align)
        ,"-stack-alignment=" ++ (show align)) | align > 0 ]

    -- Additional llc flags
    ++ [("", "-mcpu=" ++ mcpu)   | not (null mcpu)
                                 , not (any (isInfixOf "-mcpu") (getOpts dflags opt_lc)) ]
    ++ [("", "-mattr=" ++ attrs) | not (null attrs) ]
    ++ [("", "-target-abi=" ++ abi) | not (null abi) ]

  where target = platformMisc_llvmTarget $ platformMisc dflags
        Just (LlvmTarget _ mcpu mattr) = lookup target (llvmTargets $ llvmConfig dflags)

        -- Relocation models
        rmodel | gopt Opt_PIC dflags        = "pic"
               | positionIndependent dflags = "pic"
               | WayDyn `elem` ways dflags  = "dynamic-no-pic"
               | otherwise                  = "static"

        platform = targetPlatform dflags

        align :: Int
        align = case platformArch platform of
                  ArchX86_64 | isAvxEnabled dflags -> 32
                  _                                -> 0

        attrs :: String
        attrs = intercalate "," $ mattr
              ++ ["+sse42"   | isSse4_2Enabled dflags   ]
              ++ ["+sse2"    | isSse2Enabled platform   ]
              ++ ["+sse"     | isSseEnabled platform    ]
              ++ ["+avx512f" | isAvx512fEnabled dflags  ]
              ++ ["+avx2"    | isAvx2Enabled dflags     ]
              ++ ["+avx"     | isAvxEnabled dflags      ]
              ++ ["+avx512cd"| isAvx512cdEnabled dflags ]
              ++ ["+avx512er"| isAvx512erEnabled dflags ]
              ++ ["+avx512pf"| isAvx512pfEnabled dflags ]
              ++ ["+bmi"     | isBmiEnabled dflags      ]
              ++ ["+bmi2"    | isBmi2Enabled dflags     ]

        abi :: String
        abi = case platformArch (targetPlatform dflags) of
                ArchRISCV64 -> "lp64d"
                _           -> ""

-- -----------------------------------------------------------------------------
-- | Each phase in the pipeline returns the next phase to execute, and the
-- name of the file in which the output was placed.
--
-- We must do things dynamically this way, because we often don't know
-- what the rest of the phases will be until part-way through the
-- compilation: for example, an {-# OPTIONS -fasm #-} at the beginning
-- of a source file can change the latter stages of the pipeline from
-- taking the LLVM route to using the native code generator.
--
runPhase :: PhasePlus   -- ^ Run this phase
         -> FilePath    -- ^ name of the input file
         -> CompPipeline (PhasePlus,           -- next phase to run
                          FilePath)            -- output filename

        -- Invariant: the output filename always contains the output
        -- Interesting case: Hsc when there is no recompilation to do
        --                   Then the output filename is still a .o file


-------------------------------------------------------------------------------
-- Unlit phase

runPhase (RealPhase (Unlit sf)) input_fn = do
    let
       -- escape the characters \, ", and ', but don't try to escape
       -- Unicode or anything else (so we don't use Util.charToC
       -- here).  If we get this wrong, then in
       -- GHC.HsToCore.Coverage.isGoodTickSrcSpan where we check that the filename in
       -- a SrcLoc is the same as the source filenaame, the two will
       -- look bogusly different. See test:
       -- libraries/hpc/tests/function/subdir/tough2.hs
       escape ('\\':cs) = '\\':'\\': escape cs
       escape ('\"':cs) = '\\':'\"': escape cs
       escape ('\'':cs) = '\\':'\'': escape cs
       escape (c:cs)    = c : escape cs
       escape []        = []

    output_fn <- phaseOutputFilename (Cpp sf)

    let flags = [ -- The -h option passes the file name for unlit to
                  -- put in a #line directive
                  GHC.SysTools.Option     "-h"
                  -- See Note [Don't normalise input filenames].
                , GHC.SysTools.Option $ escape input_fn
                , GHC.SysTools.FileOption "" input_fn
                , GHC.SysTools.FileOption "" output_fn
                ]

    dflags <- getDynFlags
    logger <- getLogger
    liftIO $ GHC.SysTools.runUnlit logger dflags flags

    return (RealPhase (Cpp sf), output_fn)

-------------------------------------------------------------------------------
-- Cpp phase : (a) gets OPTIONS out of file
--             (b) runs cpp if necessary

runPhase (RealPhase (Cpp sf)) input_fn
  = do
       dflags0 <- getDynFlags
       logger <- getLogger
       src_opts <- liftIO $ getOptionsFromFile dflags0 input_fn
       (dflags1, unhandled_flags, warns)
           <- liftIO $ parseDynamicFilePragma dflags0 src_opts
       setDynFlags dflags1
       liftIO $ checkProcessArgsResult unhandled_flags

       if not (xopt LangExt.Cpp dflags1) then do
           -- we have to be careful to emit warnings only once.
           unless (gopt Opt_Pp dflags1) $
               liftIO $ handleFlagWarnings logger dflags1 warns

           -- no need to preprocess CPP, just pass input file along
           -- to the next phase of the pipeline.
           return (RealPhase (HsPp sf), input_fn)
        else do
            output_fn <- phaseOutputFilename (HsPp sf)
            hsc_env <- getPipeSession
            liftIO $ doCpp logger
                           (hsc_tmpfs hsc_env)
                           (hsc_dflags hsc_env)
                           (hsc_unit_env hsc_env)
                           True{-raw-}
                           input_fn output_fn
            -- re-read the pragmas now that we've preprocessed the file
            -- See #2464,#3457
            src_opts <- liftIO $ getOptionsFromFile dflags0 output_fn
            (dflags2, unhandled_flags, warns)
                <- liftIO $ parseDynamicFilePragma dflags0 src_opts
            liftIO $ checkProcessArgsResult unhandled_flags
            unless (gopt Opt_Pp dflags2) $
                liftIO $ handleFlagWarnings logger dflags2 warns
            -- the HsPp pass below will emit warnings

            setDynFlags dflags2

            return (RealPhase (HsPp sf), output_fn)

-------------------------------------------------------------------------------
-- HsPp phase

runPhase (RealPhase (HsPp sf)) input_fn = do
    dflags <- getDynFlags
    logger <- getLogger
    if not (gopt Opt_Pp dflags) then
      -- no need to preprocess, just pass input file along
      -- to the next phase of the pipeline.
       return (RealPhase (Hsc sf), input_fn)
    else do
        PipeEnv{src_basename, src_suffix} <- getPipeEnv
        let orig_fn = src_basename <.> src_suffix
        output_fn <- phaseOutputFilename (Hsc sf)
        liftIO $ GHC.SysTools.runPp logger dflags
                       ( [ GHC.SysTools.Option     orig_fn
                         , GHC.SysTools.Option     input_fn
                         , GHC.SysTools.FileOption "" output_fn
                         ]
                       )

        -- re-read pragmas now that we've parsed the file (see #3674)
        src_opts <- liftIO $ getOptionsFromFile dflags output_fn
        (dflags1, unhandled_flags, warns)
            <- liftIO $ parseDynamicFilePragma dflags src_opts
        setDynFlags dflags1
        liftIO $ checkProcessArgsResult unhandled_flags
        liftIO $ handleFlagWarnings logger dflags1 warns

        return (RealPhase (Hsc sf), output_fn)

-----------------------------------------------------------------------------
-- Hsc phase

-- Compilation of a single module, in "legacy" mode (_not_ under
-- the direction of the compilation manager).
runPhase (RealPhase (Hsc src_flavour)) input_fn
 = do   -- normal Hsc mode, not mkdependHS
        dflags0 <- getDynFlags

        PipeEnv{ stop_phase=stop,
                 src_basename=basename,
                 src_suffix=suff } <- getPipeEnv

  -- we add the current directory (i.e. the directory in which
  -- the .hs files resides) to the include path, since this is
  -- what gcc does, and it's probably what you want.
        let current_dir = takeDirectory basename
            new_includes = addQuoteInclude paths [current_dir]
            paths = includePaths dflags0
            dflags = dflags0 { includePaths = new_includes }

        setDynFlags dflags

  -- gather the imports and module name
        (hspp_buf,mod_name,imps,src_imps) <- liftIO $ do
            buf <- hGetStringBuffer input_fn
            let imp_prelude = xopt LangExt.ImplicitPrelude dflags
                popts = initParserOpts dflags
            eimps <- getImports popts imp_prelude buf input_fn (basename <.> suff)
            case eimps of
              Left errs -> throwErrors (fmap mkParserErr errs)
              Right (src_imps,imps,L _ mod_name) -> return
                  (Just buf, mod_name, imps, src_imps)

  -- Take -o into account if present
  -- Very like -ohi, but we must *only* do this if we aren't linking
  -- (If we're linking then the -o applies to the linked thing, not to
  -- the object file for one module.)
  -- Note the nasty duplication with the same computation in compileFile above
        location <- getLocation src_flavour mod_name
        dt_state <- dynamicTooState dflags
        let o_file = ml_obj_file location -- The real object file
            -- dynamic-too *also* produces the dyn_o_file, so have to check
            -- that's there, and if it's not, regenerate both .o and
            -- .dyn_o
            dyn_o_file = case dt_state of
                           DT_OK
                            | not (writeInterfaceOnlyMode dflags)
                              -> Just (dynamicOutputFile dflags o_file)
                           _ -> Nothing
            hi_file = ml_hi_file location
            hie_file = ml_hie_file location

  -- Figure out if the source has changed, for recompilation avoidance.
  --
  -- Setting source_unchanged to True means that M.o, M.dyn_o (or M.hie) seems
  -- to be up to date wrt M.hs; so no need to recompile unless imports have
  -- changed (which the compiler itself figures out).
<<<<<<< HEAD
  -- Setting source_unchanged to False tells the compiler that M.o is out of
  -- date wrt M.hs (or M.o doesn't exist) so we must recompile regardless.
        src_hash <- liftIO $ getFileHash (basename <.> suff)
        hi_date <- liftIO $ modificationTimeIfExists hi_file
=======
  -- Setting source_unchanged to False tells the compiler that M.o or M.dyn_o is out of
  -- date wrt M.hs (or M.o/dyn_o doesn't exist) so we must recompile regardless.
        src_timestamp <- liftIO $ getModificationUTCTime (basename <.> suff)

        source_unchanged <- liftIO $
          if not (isStopLn stop)
                -- SourceModified unconditionally if
                --      (a) recompilation checker is off, or
                --      (b) we aren't going all the way to .o file (e.g. ghc -S)
             then return SourceModified
                -- Otherwise look at file modification dates
             else do dest_file_mod <- sourceModified dest_file src_timestamp
                     dyn_file_mod  <- traverse (flip sourceModified src_timestamp) dyn_o_file
                     hie_file_mod <- if gopt Opt_WriteHie dflags
                                        then sourceModified hie_file
                                                            src_timestamp
                                        else pure False
                     if dest_file_mod || hie_file_mod || fromMaybe False dyn_file_mod
                        then return SourceModified
                        else return SourceUnmodified
>>>>>>> 7bc7eea3

        PipeState{hsc_env=hsc_env'} <- getPipeState

  -- Tell the finder cache about this module
        mod <- liftIO $ do
          let home_unit = hsc_home_unit hsc_env'
          let fc        = hsc_FC hsc_env'
          addHomeModuleToFinder fc home_unit mod_name location

  -- Make the ModSummary to hand to hscMain
        let
            mod_summary = ModSummary {  ms_mod       = mod,
                                        ms_hsc_src   = src_flavour,
                                        ms_hspp_file = input_fn,
                                        ms_hspp_opts = dflags,
                                        ms_hspp_buf  = hspp_buf,
                                        ms_location  = location,
                                        ms_hs_hash   = src_hash,
                                        ms_obj_date  = Nothing,
                                        ms_parsed_mod   = Nothing,
                                        ms_iface_date   = hi_date,
                                        ms_hie_date     = Nothing,
                                        ms_textual_imps = imps,
                                        ms_srcimps      = src_imps }

        source_unchanged <- liftIO $ do {
          -- SourceModified unconditionally if
          --      (a) recompilation checker is off, or
          --      (b) we aren't going all the way to .o file (e.g. ghc -S)
          ; if not (isStopLn stop) then return SourceModified else do {
          -- Otherwise look at timestamps and hashes. See
          -- Note [When source is considered modified]
          ; if isNothing hi_date then return SourceModified else do {
          ; hi_timestamp <- getModificationUTCTime hi_file
          ; prev_hash_matches <- doesIfaceHashMatch hsc_env' mod_summary
          ; if not prev_hash_matches then return SourceModified else do {
          ; o_file_mod <- if writeInterfaceOnlyMode dflags
                            then return False
                            else sourceModified o_file hi_timestamp
          ; if o_file_mod then return SourceModified else do {
          ; hie_file_mod <- if gopt Opt_WriteHie dflags
                              then sourceModified hie_file hi_timestamp
                              else pure False
          ; if hie_file_mod then return SourceModified else do {
          ; return SourceUnmodified
          }}}}}}

  -- run the compiler!
        let msg hsc_env _ what _ = oneShotMsg hsc_env what
        (result, plugin_hsc_env) <-
          liftIO $ hscIncrementalCompile True Nothing (Just msg) hsc_env'
                            mod_summary source_unchanged Nothing (1,1)

        -- In the rest of the pipeline use the loaded plugins
        setPlugins (hsc_plugins        plugin_hsc_env)
                   (hsc_static_plugins plugin_hsc_env)
        -- "driver" plugins may have modified the DynFlags so we update them
        setDynFlags (hsc_dflags plugin_hsc_env)

        return (HscOut src_flavour mod_name result,
                panic "HscOut doesn't have an input filename")

runPhase (HscOut src_flavour mod_name result) _ = do
        dflags <- getDynFlags
        logger <- getLogger
        location <- getLocation src_flavour mod_name
        setModLocation location

        let o_file = ml_obj_file location -- The real object file
            next_phase = hscPostBackendPhase src_flavour (backend dflags)

        case result of
            HscNotGeneratingCode _ _ ->
                return (RealPhase StopLn,
                        panic "No output filename from Hsc when no-code")
            HscUpToDate _ _ ->
                do liftIO $ touchObjectFile logger dflags o_file
                   -- The .o file must have a later modification date
                   -- than the source file (else we wouldn't get Nothing)
                   -- but we touch it anyway, to keep 'make' happy (we think).
                   return (RealPhase StopLn, o_file)
            HscUpdateBoot _ _ ->
                do -- In the case of hs-boot files, generate a dummy .o-boot
                   -- stamp file for the benefit of Make
                   liftIO $ touchObjectFile logger dflags o_file
                   return (RealPhase StopLn, o_file)
            HscUpdateSig _ _ ->
                do -- We need to create a REAL but empty .o file
                   -- because we are going to attempt to put it in a library
                   PipeState{hsc_env=hsc_env'} <- getPipeState
                   let input_fn = expectJust "runPhase" (ml_hs_file location)
                       basename = dropExtension input_fn
                   liftIO $ compileEmptyStub dflags hsc_env' basename location mod_name
                   return (RealPhase StopLn, o_file)
            HscRecomp { hscs_guts = cgguts,
                        hscs_mod_location = mod_location,
                        hscs_partial_iface = partial_iface,
                        hscs_old_iface_hash = mb_old_iface_hash
                      }
              -> do output_fn <- phaseOutputFilename next_phase

                    PipeState{hsc_env=hsc_env'} <- getPipeState

                    (outputFilename, mStub, foreign_files, cg_infos) <- liftIO $
                      hscGenHardCode hsc_env' cgguts mod_location output_fn

                    let dflags = hsc_dflags hsc_env'
                    final_iface <- liftIO (mkFullIface hsc_env' partial_iface (Just cg_infos))
                    setIface final_iface

                    -- See Note [Writing interface files]
                    liftIO $ hscMaybeWriteIface logger dflags False final_iface mb_old_iface_hash mod_location

                    stub_o <- liftIO (mapM (compileStub hsc_env') mStub)
                    foreign_os <- liftIO $
                      mapM (uncurry (compileForeign hsc_env')) foreign_files
                    setForeignOs (maybe [] return stub_o ++ foreign_os)

                    return (RealPhase next_phase, outputFilename)

-----------------------------------------------------------------------------
-- Cmm phase

runPhase (RealPhase CmmCpp) input_fn = do
       hsc_env <- getPipeSession
       logger <- getLogger
       output_fn <- phaseOutputFilename Cmm
       liftIO $ doCpp logger
                      (hsc_tmpfs hsc_env)
                      (hsc_dflags hsc_env)
                      (hsc_unit_env hsc_env)
                      False{-not raw-}
                      input_fn output_fn
       return (RealPhase Cmm, output_fn)

runPhase (RealPhase Cmm) input_fn = do
       hsc_env <- getPipeSession
       let dflags = hsc_dflags hsc_env
       let next_phase = hscPostBackendPhase HsSrcFile (backend dflags)
       output_fn <- phaseOutputFilename next_phase
       PipeState{hsc_env} <- getPipeState
       mstub <- liftIO $ hscCompileCmmFile hsc_env input_fn output_fn
       stub_o <- liftIO (mapM (compileStub hsc_env) mstub)
       setForeignOs (maybeToList stub_o)
       return (RealPhase next_phase, output_fn)

-----------------------------------------------------------------------------
-- Cc phase

runPhase (RealPhase cc_phase) input_fn
   | any (cc_phase `eqPhase`) [Cc, Ccxx, HCc, Cobjc, Cobjcxx]
   = do
        hsc_env <- getPipeSession
        let dflags    = hsc_dflags hsc_env
        let unit_env  = hsc_unit_env hsc_env
        let home_unit = hsc_home_unit hsc_env
        let tmpfs     = hsc_tmpfs hsc_env
        let platform  = ue_platform unit_env
        let hcc       = cc_phase `eqPhase` HCc

        let cmdline_include_paths = includePaths dflags

        -- HC files have the dependent packages stamped into them
        pkgs <- if hcc then liftIO $ getHCFilePackages input_fn else return []

        -- add package include paths even if we're just compiling .c
        -- files; this is the Value Add(TM) that using ghc instead of
        -- gcc gives you :)
        ps <- liftIO $ mayThrowUnitErr (preloadUnitsInfo' unit_env pkgs)
        let pkg_include_dirs     = collectIncludeDirs ps
        let include_paths_global = foldr (\ x xs -> ("-I" ++ x) : xs) []
              (includePathsGlobal cmdline_include_paths ++ pkg_include_dirs)
        let include_paths_quote = foldr (\ x xs -> ("-iquote" ++ x) : xs) []
              (includePathsQuote cmdline_include_paths)
        let include_paths = include_paths_quote ++ include_paths_global

        -- pass -D or -optP to preprocessor when compiling foreign C files
        -- (#16737). Doing it in this way is simpler and also enable the C
        -- compiler to perform preprocessing and parsing in a single pass,
        -- but it may introduce inconsistency if a different pgm_P is specified.
        let more_preprocessor_opts = concat
              [ ["-Xpreprocessor", i]
              | not hcc
              , i <- getOpts dflags opt_P
              ]

        let gcc_extra_viac_flags = extraGccViaCFlags dflags
        let pic_c_flags = picCCOpts dflags

        let verbFlags = getVerbFlags dflags

        -- cc-options are not passed when compiling .hc files.  Our
        -- hc code doesn't not #include any header files anyway, so these
        -- options aren't necessary.
        let pkg_extra_cc_opts
                | hcc       = []
                | otherwise = collectExtraCcOpts ps

        let framework_paths
                | platformUsesFrameworks platform
                = let pkgFrameworkPaths     = collectFrameworksDirs ps
                      cmdlineFrameworkPaths = frameworkPaths dflags
                  in map ("-F"++) (cmdlineFrameworkPaths ++ pkgFrameworkPaths)
                | otherwise
                = []

        let cc_opt | optLevel dflags >= 2 = [ "-O2" ]
                   | optLevel dflags >= 1 = [ "-O" ]
                   | otherwise            = []

        -- Decide next phase
        let next_phase = As False
        output_fn <- phaseOutputFilename next_phase

        let
          more_hcc_opts =
                -- on x86 the floating point regs have greater precision
                -- than a double, which leads to unpredictable results.
                -- By default, we turn this off with -ffloat-store unless
                -- the user specified -fexcess-precision.
                (if platformArch platform == ArchX86 &&
                    not (gopt Opt_ExcessPrecision dflags)
                        then [ "-ffloat-store" ]
                        else []) ++

                -- gcc's -fstrict-aliasing allows two accesses to memory
                -- to be considered non-aliasing if they have different types.
                -- This interacts badly with the C code we generate, which is
                -- very weakly typed, being derived from C--.
                ["-fno-strict-aliasing"]

        ghcVersionH <- liftIO $ getGhcVersionPathName dflags unit_env

        logger <- getLogger
        liftIO $ GHC.SysTools.runCc (phaseForeignLanguage cc_phase) logger tmpfs dflags (
                        [ GHC.SysTools.FileOption "" input_fn
                        , GHC.SysTools.Option "-o"
                        , GHC.SysTools.FileOption "" output_fn
                        ]
                       ++ map GHC.SysTools.Option (
                          pic_c_flags

                -- Stub files generated for foreign exports references the runIO_closure
                -- and runNonIO_closure symbols, which are defined in the base package.
                -- These symbols are imported into the stub.c file via RtsAPI.h, and the
                -- way we do the import depends on whether we're currently compiling
                -- the base package or not.
                       ++ (if platformOS platform == OSMinGW32 &&
                              isHomeUnitId home_unit baseUnitId
                                then [ "-DCOMPILING_BASE_PACKAGE" ]
                                else [])

        -- We only support SparcV9 and better because V8 lacks an atomic CAS
        -- instruction. Note that the user can still override this
        -- (e.g., -mcpu=ultrasparc) as GCC picks the "best" -mcpu flag
        -- regardless of the ordering.
        --
        -- This is a temporary hack. See #2872, commit
        -- 5bd3072ac30216a505151601884ac88bf404c9f2
                       ++ (if platformArch platform == ArchSPARC
                           then ["-mcpu=v9"]
                           else [])

                       -- GCC 4.6+ doesn't like -Wimplicit when compiling C++.
                       ++ (if (cc_phase /= Ccxx && cc_phase /= Cobjcxx)
                             then ["-Wimplicit"]
                             else [])

                       ++ (if hcc
                             then gcc_extra_viac_flags ++ more_hcc_opts
                             else [])
                       ++ verbFlags
                       ++ [ "-S" ]
                       ++ cc_opt
                       ++ [ "-include", ghcVersionH ]
                       ++ framework_paths
                       ++ include_paths
                       ++ more_preprocessor_opts
                       ++ pkg_extra_cc_opts
                       ))

        return (RealPhase next_phase, output_fn)

-----------------------------------------------------------------------------
-- As, SpitAs phase : Assembler

-- This is for calling the assembler on a regular assembly file
runPhase (RealPhase (As with_cpp)) input_fn
  = do
        hsc_env <- getPipeSession
        let dflags     = hsc_dflags   hsc_env
        let logger     = hsc_logger   hsc_env
        let unit_env   = hsc_unit_env hsc_env
        let platform   = ue_platform unit_env

        -- LLVM from version 3.0 onwards doesn't support the OS X system
        -- assembler, so we use clang as the assembler instead. (#5636)
        let as_prog | backend dflags == LLVM
                    , platformOS platform == OSDarwin
                    = GHC.SysTools.runClang
                    | otherwise
                    = GHC.SysTools.runAs

        let cmdline_include_paths = includePaths dflags
        let pic_c_flags = picCCOpts dflags

        next_phase <- maybeMergeForeign
        output_fn <- phaseOutputFilename next_phase

        -- we create directories for the object file, because it
        -- might be a hierarchical module.
        liftIO $ createDirectoryIfMissing True (takeDirectory output_fn)

        ccInfo <- liftIO $ getCompilerInfo logger dflags
        let global_includes = [ GHC.SysTools.Option ("-I" ++ p)
                              | p <- includePathsGlobal cmdline_include_paths ]
        let local_includes = [ GHC.SysTools.Option ("-iquote" ++ p)
                             | p <- includePathsQuote cmdline_include_paths ]
        let runAssembler inputFilename outputFilename
              = liftIO $
                  withAtomicRename outputFilename $ \temp_outputFilename ->
                    as_prog
                       logger dflags
                       (local_includes ++ global_includes
                       -- See Note [-fPIC for assembler]
                       ++ map GHC.SysTools.Option pic_c_flags
                       -- See Note [Produce big objects on Windows]
                       ++ [ GHC.SysTools.Option "-Wa,-mbig-obj"
                          | platformOS (targetPlatform dflags) == OSMinGW32
                          , not $ target32Bit (targetPlatform dflags)
                          ]

        -- We only support SparcV9 and better because V8 lacks an atomic CAS
        -- instruction so we have to make sure that the assembler accepts the
        -- instruction set. Note that the user can still override this
        -- (e.g., -mcpu=ultrasparc). GCC picks the "best" -mcpu flag
        -- regardless of the ordering.
        --
        -- This is a temporary hack.
                       ++ (if platformArch (targetPlatform dflags) == ArchSPARC
                           then [GHC.SysTools.Option "-mcpu=v9"]
                           else [])
                       ++ (if any (ccInfo ==) [Clang, AppleClang, AppleClang51]
                            then [GHC.SysTools.Option "-Qunused-arguments"]
                            else [])
                       ++ [ GHC.SysTools.Option "-x"
                          , if with_cpp
                              then GHC.SysTools.Option "assembler-with-cpp"
                              else GHC.SysTools.Option "assembler"
                          , GHC.SysTools.Option "-c"
                          , GHC.SysTools.FileOption "" inputFilename
                          , GHC.SysTools.Option "-o"
                          , GHC.SysTools.FileOption "" temp_outputFilename
                          ])

        liftIO $ debugTraceMsg logger dflags 4 (text "Running the assembler")
        runAssembler input_fn output_fn

        return (RealPhase next_phase, output_fn)


-----------------------------------------------------------------------------
-- LlvmOpt phase
runPhase (RealPhase LlvmOpt) input_fn = do
    dflags <- getDynFlags
    logger <- getLogger
    let -- we always (unless -optlo specified) run Opt since we rely on it to
        -- fix up some pretty big deficiencies in the code we generate
        optIdx = max 0 $ min 2 $ optLevel dflags  -- ensure we're in [0,2]
        llvmOpts = case lookup optIdx $ llvmPasses $ llvmConfig dflags of
                    Just passes -> passes
                    Nothing -> panic ("runPhase LlvmOpt: llvm-passes file "
                                      ++ "is missing passes for level "
                                      ++ show optIdx)
        defaultOptions = map GHC.SysTools.Option . concat . fmap words . fst
                         $ unzip (llvmOptions dflags)

        -- don't specify anything if user has specified commands. We do this
        -- for opt but not llc since opt is very specifically for optimisation
        -- passes only, so if the user is passing us extra options we assume
        -- they know what they are doing and don't get in the way.
        optFlag = if null (getOpts dflags opt_lo)
                  then map GHC.SysTools.Option $ words llvmOpts
                  else []

    output_fn <- phaseOutputFilename LlvmLlc

    liftIO $ GHC.SysTools.runLlvmOpt logger dflags
               (   optFlag
                ++ defaultOptions ++
                [ GHC.SysTools.FileOption "" input_fn
                , GHC.SysTools.Option "-o"
                , GHC.SysTools.FileOption "" output_fn]
                )

    return (RealPhase LlvmLlc, output_fn)


-----------------------------------------------------------------------------
-- LlvmLlc phase

runPhase (RealPhase LlvmLlc) input_fn = do
    -- Note [Clamping of llc optimizations]
    --
    -- See #13724
    --
    -- we clamp the llc optimization between [1,2]. This is because passing -O0
    -- to llc 3.9 or llc 4.0, the naive register allocator can fail with
    --
    --   Error while trying to spill R1 from class GPR: Cannot scavenge register
    --   without an emergency spill slot!
    --
    -- Observed at least with target 'arm-unknown-linux-gnueabihf'.
    --
    --
    -- With LLVM4, llc -O3 crashes when ghc-stage1 tries to compile
    --   rts/HeapStackCheck.cmm
    --
    -- llc -O3 '-mtriple=arm-unknown-linux-gnueabihf' -enable-tbaa /var/folders/fv/xqjrpfj516n5xq_m_ljpsjx00000gn/T/ghc33674_0/ghc_6.bc -o /var/folders/fv/xqjrpfj516n5xq_m_ljpsjx00000gn/T/ghc33674_0/ghc_7.lm_s
    -- 0  llc                      0x0000000102ae63e8 llvm::sys::PrintStackTrace(llvm::raw_ostream&) + 40
    -- 1  llc                      0x0000000102ae69a6 SignalHandler(int) + 358
    -- 2  libsystem_platform.dylib 0x00007fffc23f4b3a _sigtramp + 26
    -- 3  libsystem_c.dylib        0x00007fffc226498b __vfprintf + 17876
    -- 4  llc                      0x00000001029d5123 llvm::SelectionDAGISel::LowerArguments(llvm::Function const&) + 5699
    -- 5  llc                      0x0000000102a21a35 llvm::SelectionDAGISel::SelectAllBasicBlocks(llvm::Function const&) + 3381
    -- 6  llc                      0x0000000102a202b1 llvm::SelectionDAGISel::runOnMachineFunction(llvm::MachineFunction&) + 1457
    -- 7  llc                      0x0000000101bdc474 (anonymous namespace)::ARMDAGToDAGISel::runOnMachineFunction(llvm::MachineFunction&) + 20
    -- 8  llc                      0x00000001025573a6 llvm::MachineFunctionPass::runOnFunction(llvm::Function&) + 134
    -- 9  llc                      0x000000010274fb12 llvm::FPPassManager::runOnFunction(llvm::Function&) + 498
    -- 10 llc                      0x000000010274fd23 llvm::FPPassManager::runOnModule(llvm::Module&) + 67
    -- 11 llc                      0x00000001027501b8 llvm::legacy::PassManagerImpl::run(llvm::Module&) + 920
    -- 12 llc                      0x000000010195f075 compileModule(char**, llvm::LLVMContext&) + 12133
    -- 13 llc                      0x000000010195bf0b main + 491
    -- 14 libdyld.dylib            0x00007fffc21e5235 start + 1
    -- Stack dump:
    -- 0.  Program arguments: llc -O3 -mtriple=arm-unknown-linux-gnueabihf -enable-tbaa /var/folders/fv/xqjrpfj516n5xq_m_ljpsjx00000gn/T/ghc33674_0/ghc_6.bc -o /var/folders/fv/xqjrpfj516n5xq_m_ljpsjx00000gn/T/ghc33674_0/ghc_7.lm_s
    -- 1.  Running pass 'Function Pass Manager' on module '/var/folders/fv/xqjrpfj516n5xq_m_ljpsjx00000gn/T/ghc33674_0/ghc_6.bc'.
    -- 2.  Running pass 'ARM Instruction Selection' on function '@"stg_gc_f1$def"'
    --
    -- Observed at least with -mtriple=arm-unknown-linux-gnueabihf -enable-tbaa
    --
    dflags <- getDynFlags
    logger <- getLogger
    let
        llvmOpts = case optLevel dflags of
          0 -> "-O1" -- required to get the non-naive reg allocator. Passing -regalloc=greedy is not sufficient.
          1 -> "-O1"
          _ -> "-O2"

        defaultOptions = map GHC.SysTools.Option . concatMap words . snd
                         $ unzip (llvmOptions dflags)
        optFlag = if null (getOpts dflags opt_lc)
                  then map GHC.SysTools.Option $ words llvmOpts
                  else []

    next_phase <- if -- hidden debugging flag '-dno-llvm-mangler' to skip mangling
                     | gopt Opt_NoLlvmMangler dflags -> return (As False)
                     | otherwise -> return LlvmMangle

    output_fn <- phaseOutputFilename next_phase

    liftIO $ GHC.SysTools.runLlvmLlc logger dflags
                (  optFlag
                ++ defaultOptions
                ++ [ GHC.SysTools.FileOption "" input_fn
                   , GHC.SysTools.Option "-o"
                   , GHC.SysTools.FileOption "" output_fn
                   ]
                )

    return (RealPhase next_phase, output_fn)



-----------------------------------------------------------------------------
-- LlvmMangle phase

runPhase (RealPhase LlvmMangle) input_fn = do
      let next_phase = As False
      output_fn <- phaseOutputFilename next_phase
      dflags <- getDynFlags
      logger <- getLogger
      liftIO $ llvmFixupAsm logger dflags input_fn output_fn
      return (RealPhase next_phase, output_fn)

-----------------------------------------------------------------------------
-- merge in stub objects

runPhase (RealPhase MergeForeign) input_fn = do
     PipeState{foreign_os,hsc_env} <- getPipeState
     output_fn <- phaseOutputFilename StopLn
     liftIO $ createDirectoryIfMissing True (takeDirectory output_fn)
     if null foreign_os
       then panic "runPhase(MergeForeign): no foreign objects"
       else do
         dflags <- getDynFlags
         logger <- getLogger
         let tmpfs = hsc_tmpfs hsc_env
         liftIO $ joinObjectFiles logger tmpfs dflags (input_fn : foreign_os) output_fn
         return (RealPhase StopLn, output_fn)

-- warning suppression
runPhase (RealPhase other) _input_fn =
   panic ("runPhase: don't know how to run phase " ++ show other)

-- | Read the previously recorded hash from a module's iface file, if any.
readIfaceSourceHash' :: HscEnv -> ModSummary -> IO (Maybe Fingerprint)
readIfaceSourceHash' hsc_env ms =
    readIfaceSourceHash
        (hsc_dflags hsc_env)
        (hsc_NC hsc_env)
        (ml_hi_file (ms_location ms))

-- | Check whether a module's current hash matches the previously recorded hash
-- in its .hi file, if any. If this function returns False then the module will
-- need recompiling.
doesIfaceHashMatch :: HscEnv -> ModSummary -> IO Bool
doesIfaceHashMatch hsc_env ms = do
    mb_iface_hash <- readIfaceSourceHash' hsc_env ms
    case mb_iface_hash of
        Just hash -> return $ hash == ms_hs_hash ms
        Nothing -> return False

maybeMergeForeign :: CompPipeline Phase
maybeMergeForeign
 = do
     PipeState{foreign_os} <- getPipeState
     if null foreign_os then return StopLn else return MergeForeign

getLocation :: HscSource -> ModuleName -> CompPipeline ModLocation
getLocation src_flavour mod_name = do
    dflags <- getDynFlags

    PipeEnv{ src_basename=basename,
             src_suffix=suff } <- getPipeEnv
    PipeState { maybe_loc=maybe_loc} <- getPipeState
    case maybe_loc of
        -- Build a ModLocation to pass to hscMain.
        -- The source filename is rather irrelevant by now, but it's used
        -- by hscMain for messages.  hscMain also needs
        -- the .hi and .o filenames. If we already have a ModLocation
        -- then simply update the extensions of the interface and object
        -- files to match the DynFlags, otherwise use the logic in Finder.
      Just l -> return $ l
        { ml_hs_file = Just $ basename <.> suff
        , ml_hi_file = ml_hi_file l -<.> hiSuf dflags
        , ml_obj_file = ml_obj_file l -<.> objectSuf dflags
        }
      _ -> do
        location1 <- liftIO $ mkHomeModLocation2 dflags mod_name basename suff

        -- Boot-ify it if necessary
        let location2
              | HsBootFile <- src_flavour = addBootSuffixLocnOut location1
              | otherwise                 = location1


        -- Take -ohi into account if present
        -- This can't be done in mkHomeModuleLocation because
        -- it only applies to the module being compiles
        let ohi = outputHi dflags
            location3 | Just fn <- ohi = location2{ ml_hi_file = fn }
                      | otherwise      = location2

        -- Take -o into account if present
        -- Very like -ohi, but we must *only* do this if we aren't linking
        -- (If we're linking then the -o applies to the linked thing, not to
        -- the object file for one module.)
        -- Note the nasty duplication with the same computation in compileFile
        -- above
        let expl_o_file = outputFile dflags
            location4 | Just ofile <- expl_o_file
                      , isNoLink (ghcLink dflags)
                      = location3 { ml_obj_file = ofile }
                      | otherwise = location3
        return location4

-----------------------------------------------------------------------------
-- Look for the /* GHC_PACKAGES ... */ comment at the top of a .hc file

getHCFilePackages :: FilePath -> IO [UnitId]
getHCFilePackages filename =
  Exception.bracket (openFile filename ReadMode) hClose $ \h -> do
    l <- hGetLine h
    case l of
      '/':'*':' ':'G':'H':'C':'_':'P':'A':'C':'K':'A':'G':'E':'S':rest ->
          return (map stringToUnitId (words rest))
      _other ->
          return []


linkDynLibCheck :: Logger -> TmpFs -> DynFlags -> UnitEnv -> [String] -> [UnitId] -> IO ()
linkDynLibCheck logger tmpfs dflags unit_env o_files dep_units = do
  when (haveRtsOptsFlags dflags) $
    putLogMsg logger dflags MCInfo noSrcSpan
      $ withPprStyle defaultUserStyle
      (text "Warning: -rtsopts and -with-rtsopts have no effect with -shared." $$
      text "    Call hs_init_ghc() from your main() function to set these options.")
  linkDynLib logger tmpfs dflags unit_env o_files dep_units


-- -----------------------------------------------------------------------------
-- Running CPP

-- | Run CPP
--
-- UnitState is needed to compute MIN_VERSION macros
doCpp :: Logger -> TmpFs -> DynFlags -> UnitEnv -> Bool -> FilePath -> FilePath -> IO ()
doCpp logger tmpfs dflags unit_env raw input_fn output_fn = do
    let hscpp_opts = picPOpts dflags
    let cmdline_include_paths = includePaths dflags
    let unit_state = ue_units unit_env
    pkg_include_dirs <- mayThrowUnitErr
                        (collectIncludeDirs <$> preloadUnitsInfo unit_env)
    let include_paths_global = foldr (\ x xs -> ("-I" ++ x) : xs) []
          (includePathsGlobal cmdline_include_paths ++ pkg_include_dirs)
    let include_paths_quote = foldr (\ x xs -> ("-iquote" ++ x) : xs) []
          (includePathsQuote cmdline_include_paths)
    let include_paths = include_paths_quote ++ include_paths_global

    let verbFlags = getVerbFlags dflags

    let cpp_prog args | raw       = GHC.SysTools.runCpp logger dflags args
                      | otherwise = GHC.SysTools.runCc Nothing logger tmpfs dflags
                                        (GHC.SysTools.Option "-E" : args)

    let platform   = targetPlatform dflags
        targetArch = stringEncodeArch $ platformArch platform
        targetOS = stringEncodeOS $ platformOS platform
        isWindows = platformOS platform == OSMinGW32
    let target_defs =
          [ "-D" ++ HOST_OS     ++ "_BUILD_OS",
            "-D" ++ HOST_ARCH   ++ "_BUILD_ARCH",
            "-D" ++ targetOS    ++ "_HOST_OS",
            "-D" ++ targetArch  ++ "_HOST_ARCH" ]
        -- remember, in code we *compile*, the HOST is the same our TARGET,
        -- and BUILD is the same as our HOST.

    let io_manager_defs =
          [ "-D__IO_MANAGER_WINIO__=1" | isWindows ] ++
          [ "-D__IO_MANAGER_MIO__=1"               ]

    let sse_defs =
          [ "-D__SSE__"      | isSseEnabled      platform ] ++
          [ "-D__SSE2__"     | isSse2Enabled     platform ] ++
          [ "-D__SSE4_2__"   | isSse4_2Enabled   dflags ]

    let avx_defs =
          [ "-D__AVX__"      | isAvxEnabled      dflags ] ++
          [ "-D__AVX2__"     | isAvx2Enabled     dflags ] ++
          [ "-D__AVX512CD__" | isAvx512cdEnabled dflags ] ++
          [ "-D__AVX512ER__" | isAvx512erEnabled dflags ] ++
          [ "-D__AVX512F__"  | isAvx512fEnabled  dflags ] ++
          [ "-D__AVX512PF__" | isAvx512pfEnabled dflags ]

    backend_defs <- getBackendDefs logger dflags

    let th_defs = [ "-D__GLASGOW_HASKELL_TH__" ]
    -- Default CPP defines in Haskell source
    ghcVersionH <- getGhcVersionPathName dflags unit_env
    let hsSourceCppOpts = [ "-include", ghcVersionH ]

    -- MIN_VERSION macros
    let uids = explicitUnits unit_state
        pkgs = catMaybes (map (lookupUnit unit_state) uids)
    mb_macro_include <-
        if not (null pkgs) && gopt Opt_VersionMacros dflags
            then do macro_stub <- newTempName logger tmpfs dflags TFL_CurrentModule "h"
                    writeFile macro_stub (generatePackageVersionMacros pkgs)
                    -- Include version macros for every *exposed* package.
                    -- Without -hide-all-packages and with a package database
                    -- size of 1000 packages, it takes cpp an estimated 2
                    -- milliseconds to process this file. See #10970
                    -- comment 8.
                    return [GHC.SysTools.FileOption "-include" macro_stub]
            else return []

    cpp_prog       (   map GHC.SysTools.Option verbFlags
                    ++ map GHC.SysTools.Option include_paths
                    ++ map GHC.SysTools.Option hsSourceCppOpts
                    ++ map GHC.SysTools.Option target_defs
                    ++ map GHC.SysTools.Option backend_defs
                    ++ map GHC.SysTools.Option th_defs
                    ++ map GHC.SysTools.Option hscpp_opts
                    ++ map GHC.SysTools.Option sse_defs
                    ++ map GHC.SysTools.Option avx_defs
                    ++ map GHC.SysTools.Option io_manager_defs
                    ++ mb_macro_include
        -- Set the language mode to assembler-with-cpp when preprocessing. This
        -- alleviates some of the C99 macro rules relating to whitespace and the hash
        -- operator, which we tend to abuse. Clang in particular is not very happy
        -- about this.
                    ++ [ GHC.SysTools.Option     "-x"
                       , GHC.SysTools.Option     "assembler-with-cpp"
                       , GHC.SysTools.Option     input_fn
        -- We hackily use Option instead of FileOption here, so that the file
        -- name is not back-slashed on Windows.  cpp is capable of
        -- dealing with / in filenames, so it works fine.  Furthermore
        -- if we put in backslashes, cpp outputs #line directives
        -- with *double* backslashes.   And that in turn means that
        -- our error messages get double backslashes in them.
        -- In due course we should arrange that the lexer deals
        -- with these \\ escapes properly.
                       , GHC.SysTools.Option     "-o"
                       , GHC.SysTools.FileOption "" output_fn
                       ])

getBackendDefs :: Logger -> DynFlags -> IO [String]
getBackendDefs logger dflags | backend dflags == LLVM = do
    llvmVer <- figureLlvmVersion logger dflags
    return $ case fmap llvmVersionList llvmVer of
               Just [m] -> [ "-D__GLASGOW_HASKELL_LLVM__=" ++ format (m,0) ]
               Just (m:n:_) -> [ "-D__GLASGOW_HASKELL_LLVM__=" ++ format (m,n) ]
               _ -> []
  where
    format (major, minor)
      | minor >= 100 = error "getBackendDefs: Unsupported minor version"
      | otherwise = show $ (100 * major + minor :: Int) -- Contract is Int

getBackendDefs _ _ =
    return []

-- ---------------------------------------------------------------------------
-- Macros (cribbed from Cabal)

generatePackageVersionMacros :: [UnitInfo] -> String
generatePackageVersionMacros pkgs = concat
  -- Do not add any C-style comments. See #3389.
  [ generateMacros "" pkgname version
  | pkg <- pkgs
  , let version = unitPackageVersion pkg
        pkgname = map fixchar (unitPackageNameString pkg)
  ]

fixchar :: Char -> Char
fixchar '-' = '_'
fixchar c   = c

generateMacros :: String -> String -> Version -> String
generateMacros prefix name version =
  concat
  ["#define ", prefix, "VERSION_",name," ",show (showVersion version),"\n"
  ,"#define MIN_", prefix, "VERSION_",name,"(major1,major2,minor) (\\\n"
  ,"  (major1) <  ",major1," || \\\n"
  ,"  (major1) == ",major1," && (major2) <  ",major2," || \\\n"
  ,"  (major1) == ",major1," && (major2) == ",major2," && (minor) <= ",minor,")"
  ,"\n\n"
  ]
  where
    (major1:major2:minor:_) = map show (versionBranch version ++ repeat 0)

-- ---------------------------------------------------------------------------
-- join object files into a single relocatable object file, using ld -r

{-
Note [Produce big objects on Windows]
~~~~~~~~~~~~~~~~~~~~~~~~~~~~~~~~~~~~~

The Windows Portable Executable object format has a limit of 32k sections, which
we tend to blow through pretty easily. Thankfully, there is a "big object"
extension, which raises this limit to 2^32. However, it must be explicitly
enabled in the toolchain:

 * the assembler accepts the -mbig-obj flag, which causes it to produce a
   bigobj-enabled COFF object.

 * the linker accepts the --oformat pe-bigobj-x86-64 flag. Despite what the name
   suggests, this tells the linker to produce a bigobj-enabled COFF object, no a
   PE executable.

We must enable bigobj output in a few places:

 * When merging object files (GHC.Driver.Pipeline.joinObjectFiles)

 * When assembling (GHC.Driver.Pipeline.runPhase (RealPhase As ...))

Unfortunately the big object format is not supported on 32-bit targets so
none of this can be used in that case.


Note [Merging object files for GHCi]
~~~~~~~~~~~~~~~~~~~~~~~~~~~~~~~~~~~~
GHCi can usually loads standard linkable object files using GHC's linker
implementation. However, most users build their projects with -split-sections,
meaning that such object files can have an extremely high number of sections.
As the linker must map each of these sections individually, loading such object
files is very inefficient.

To avoid this inefficiency, we use the linker's `-r` flag and a linker script
to produce a merged relocatable object file. This file will contain a singe
text section section and can consequently be mapped far more efficiently. As
gcc tends to do unpredictable things to our linker command line, we opt to
invoke ld directly in this case, in contrast to our usual strategy of linking
via gcc.

-}

joinObjectFiles :: Logger -> TmpFs -> DynFlags -> [FilePath] -> FilePath -> IO ()
joinObjectFiles logger tmpfs dflags o_files output_fn = do
  let toolSettings' = toolSettings dflags
      ldIsGnuLd = toolSettings_ldIsGnuLd toolSettings'
      osInfo = platformOS (targetPlatform dflags)
      ld_r args = GHC.SysTools.runMergeObjects logger tmpfs dflags (
                        -- See Note [Produce big objects on Windows]
                        concat
                          [ [GHC.SysTools.Option "--oformat", GHC.SysTools.Option "pe-bigobj-x86-64"]
                          | OSMinGW32 == osInfo
                          , not $ target32Bit (targetPlatform dflags)
                          ]
                     ++ map GHC.SysTools.Option ld_build_id
                     ++ [ GHC.SysTools.Option "-o",
                          GHC.SysTools.FileOption "" output_fn ]
                     ++ args)

      -- suppress the generation of the .note.gnu.build-id section,
      -- which we don't need and sometimes causes ld to emit a
      -- warning:
      ld_build_id | toolSettings_ldSupportsBuildId toolSettings' = ["--build-id=none"]
                  | otherwise                     = []

  if ldIsGnuLd
     then do
          script <- newTempName logger tmpfs dflags TFL_CurrentModule "ldscript"
          cwd <- getCurrentDirectory
          let o_files_abs = map (\x -> "\"" ++ (cwd </> x) ++ "\"") o_files
          writeFile script $ "INPUT(" ++ unwords o_files_abs ++ ")"
          ld_r [GHC.SysTools.FileOption "" script]
     else if toolSettings_ldSupportsFilelist toolSettings'
     then do
          filelist <- newTempName logger tmpfs dflags TFL_CurrentModule "filelist"
          writeFile filelist $ unlines o_files
          ld_r [GHC.SysTools.Option "-filelist",
                GHC.SysTools.FileOption "" filelist]
     else
          ld_r (map (GHC.SysTools.FileOption "") o_files)

-- -----------------------------------------------------------------------------
-- Misc.

writeInterfaceOnlyMode :: DynFlags -> Bool
writeInterfaceOnlyMode dflags =
 gopt Opt_WriteInterface dflags &&
 NoBackend == backend dflags

-- | Figure out if the .hi file was modified after some other output file
-- corresponding to that source file (or if we anyways need to consider the
-- source file modified since the output is gone).
-- Note that this function is making use of a couple of assumptions:
--  1. a .hi file is always written if any other output file is written
--  2. the .hi file for a particular module is always written before any other
--     output files (.o, .hie) for that module
sourceModified :: FilePath -- ^ destination file we are looking for
               -> UTCTime  -- ^ last time of modification of corresponding .hi file
               -> IO Bool  -- ^ do we need to regenerate the output?
sourceModified dest_file hi_timestamp = do
  dest_file_exists <- doesFileExist dest_file
  if not dest_file_exists
    then return True       -- Need to recompile
     else do t2 <- getModificationUTCTime dest_file
             return (t2 < hi_timestamp)

-- | What phase to run after one of the backend code generators has run
hscPostBackendPhase :: HscSource -> Backend -> Phase
hscPostBackendPhase HsBootFile _    =  StopLn
hscPostBackendPhase HsigFile _      =  StopLn
hscPostBackendPhase _ bcknd =
  case bcknd of
        ViaC        -> HCc
        NCG         -> As False
        LLVM        -> LlvmOpt
        NoBackend   -> StopLn
        Interpreter -> StopLn

touchObjectFile :: Logger -> DynFlags -> FilePath -> IO ()
touchObjectFile logger dflags path = do
  createDirectoryIfMissing True $ takeDirectory path
  GHC.SysTools.touch logger dflags "Touching object file" path

-- | Find out path to @ghcversion.h@ file
getGhcVersionPathName :: DynFlags -> UnitEnv -> IO FilePath
getGhcVersionPathName dflags unit_env = do
  candidates <- case ghcVersionFile dflags of
    Just path -> return [path]
    Nothing -> do
        ps <- mayThrowUnitErr (preloadUnitsInfo' unit_env [rtsUnitId])
        return ((</> "ghcversion.h") <$> collectIncludeDirs ps)

  found <- filterM doesFileExist candidates
  case found of
      []    -> throwGhcExceptionIO (InstallationError
                                    ("ghcversion.h missing; tried: "
                                      ++ intercalate ", " candidates))
      (x:_) -> return x

-- Note [-fPIC for assembler]
-- When compiling .c source file GHC's driver pipeline basically
-- does the following two things:
--   1. ${CC}              -S 'PIC_CFLAGS' source.c
--   2. ${CC} -x assembler -c 'PIC_CFLAGS' source.S
--
-- Why do we need to pass 'PIC_CFLAGS' both to C compiler and assembler?
-- Because on some architectures (at least sparc32) assembler also chooses
-- the relocation type!
-- Consider the following C module:
--
--     /* pic-sample.c */
--     int v;
--     void set_v (int n) { v = n; }
--     int  get_v (void)  { return v; }
--
--     $ gcc -S -fPIC pic-sample.c
--     $ gcc -c       pic-sample.s -o pic-sample.no-pic.o # incorrect binary
--     $ gcc -c -fPIC pic-sample.s -o pic-sample.pic.o    # correct binary
--
--     $ objdump -r -d pic-sample.pic.o    > pic-sample.pic.o.od
--     $ objdump -r -d pic-sample.no-pic.o > pic-sample.no-pic.o.od
--     $ diff -u pic-sample.pic.o.od pic-sample.no-pic.o.od
--
-- Most of architectures won't show any difference in this test, but on sparc32
-- the following assembly snippet:
--
--    sethi   %hi(_GLOBAL_OFFSET_TABLE_-8), %l7
--
-- generates two kinds or relocations, only 'R_SPARC_PC22' is correct:
--
--       3c:  2f 00 00 00     sethi  %hi(0), %l7
--    -                       3c: R_SPARC_PC22        _GLOBAL_OFFSET_TABLE_-0x8
--    +                       3c: R_SPARC_HI22        _GLOBAL_OFFSET_TABLE_-0x8

{- Note [Don't normalise input filenames]

Summary
  We used to normalise input filenames when starting the unlit phase. This
  broke hpc in `--make` mode with imported literate modules (#2991).

Introduction
  1) --main
  When compiling a module with --main, GHC scans its imports to find out which
  other modules it needs to compile too. It turns out that there is a small
  difference between saying `ghc --make A.hs`, when `A` imports `B`, and
  specifying both modules on the command line with `ghc --make A.hs B.hs`. In
  the former case, the filename for B is inferred to be './B.hs' instead of
  'B.hs'.

  2) unlit
  When GHC compiles a literate haskell file, the source code first needs to go
  through unlit, which turns it into normal Haskell source code. At the start
  of the unlit phase, in `Driver.Pipeline.runPhase`, we call unlit with the
  option `-h` and the name of the original file. We used to normalise this
  filename using System.FilePath.normalise, which among other things removes
  an initial './'. unlit then uses that filename in #line directives that it
  inserts in the transformed source code.

  3) SrcSpan
  A SrcSpan represents a portion of a source code file. It has fields
  linenumber, start column, end column, and also a reference to the file it
  originated from. The SrcSpans for a literate haskell file refer to the
  filename that was passed to unlit -h.

  4) -fhpc
  At some point during compilation with -fhpc, in the function
  `GHC.HsToCore.Coverage.isGoodTickSrcSpan`, we compare the filename that a
  `SrcSpan` refers to with the name of the file we are currently compiling.
  For some reason I don't yet understand, they can sometimes legitimally be
  different, and then hpc ignores that SrcSpan.

Problem
  When running `ghc --make -fhpc A.hs`, where `A.hs` imports the literate
  module `B.lhs`, `B` is inferred to be in the file `./B.lhs` (1). At the
  start of the unlit phase, the name `./B.lhs` is normalised to `B.lhs` (2).
  Therefore the SrcSpans of `B` refer to the file `B.lhs` (3), but we are
  still compiling `./B.lhs`. Hpc thinks these two filenames are different (4),
  doesn't include ticks for B, and we have unhappy customers (#2991).

Solution
  Do not normalise `input_fn` when starting the unlit phase.

Alternative solution
  Another option would be to not compare the two filenames on equality, but to
  use System.FilePath.equalFilePath. That function first normalises its
  arguments. The problem is that by the time we need to do the comparison, the
  filenames have been turned into FastStrings, probably for performance
  reasons, so System.FilePath.equalFilePath can not be used directly.

Archeology
  The call to `normalise` was added in a commit called "Fix slash
  direction on Windows with the new filePath code" (c9b6b5e8). The problem
  that commit was addressing has since been solved in a different manner, in a
  commit called "Fix the filename passed to unlit" (1eedbc6b). So the
  `normalise` is no longer necessary.
-}<|MERGE_RESOLUTION|>--- conflicted
+++ resolved
@@ -1285,33 +1285,10 @@
   -- Setting source_unchanged to True means that M.o, M.dyn_o (or M.hie) seems
   -- to be up to date wrt M.hs; so no need to recompile unless imports have
   -- changed (which the compiler itself figures out).
-<<<<<<< HEAD
-  -- Setting source_unchanged to False tells the compiler that M.o is out of
-  -- date wrt M.hs (or M.o doesn't exist) so we must recompile regardless.
+  -- Setting source_unchanged to False tells the compiler that M.o or M.dyn_o is out of
+  -- date wrt M.hs (or M.o/dyn_o doesn't exist) so we must recompile regardless.
         src_hash <- liftIO $ getFileHash (basename <.> suff)
         hi_date <- liftIO $ modificationTimeIfExists hi_file
-=======
-  -- Setting source_unchanged to False tells the compiler that M.o or M.dyn_o is out of
-  -- date wrt M.hs (or M.o/dyn_o doesn't exist) so we must recompile regardless.
-        src_timestamp <- liftIO $ getModificationUTCTime (basename <.> suff)
-
-        source_unchanged <- liftIO $
-          if not (isStopLn stop)
-                -- SourceModified unconditionally if
-                --      (a) recompilation checker is off, or
-                --      (b) we aren't going all the way to .o file (e.g. ghc -S)
-             then return SourceModified
-                -- Otherwise look at file modification dates
-             else do dest_file_mod <- sourceModified dest_file src_timestamp
-                     dyn_file_mod  <- traverse (flip sourceModified src_timestamp) dyn_o_file
-                     hie_file_mod <- if gopt Opt_WriteHie dflags
-                                        then sourceModified hie_file
-                                                            src_timestamp
-                                        else pure False
-                     if dest_file_mod || hie_file_mod || fromMaybe False dyn_file_mod
-                        then return SourceModified
-                        else return SourceUnmodified
->>>>>>> 7bc7eea3
 
         PipeState{hsc_env=hsc_env'} <- getPipeState
 
@@ -1352,12 +1329,14 @@
                             then return False
                             else sourceModified o_file hi_timestamp
           ; if o_file_mod then return SourceModified else do {
+          ; dyn_file_mod  <- traverse (flip sourceModified hi_timestamp) dyn_o_file
+          ; if fromMaybe False dyn_file_mod then return SourceModified else do {
           ; hie_file_mod <- if gopt Opt_WriteHie dflags
                               then sourceModified hie_file hi_timestamp
                               else pure False
           ; if hie_file_mod then return SourceModified else do {
           ; return SourceUnmodified
-          }}}}}}
+          }}}}}}}
 
   -- run the compiler!
         let msg hsc_env _ what _ = oneShotMsg hsc_env what
