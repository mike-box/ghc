{-
(c) The GRASP/AQUA Project, Glasgow University, 1992-1998

\section[RnExpr]{Renaming of expressions}

Basically dependency analysis.

Handles @Match@, @GRHSs@, @HsExpr@, and @Qualifier@ datatypes.  In
general, all of these functions return a renamed thing, and a set of
free variables.
-}

{-# LANGUAGE CPP #-}
{-# LANGUAGE ScopedTypeVariables #-}

module RnExpr (
        rnLExpr, rnExpr, rnStmts
   ) where

#include "HsVersions.h"

import RnBinds   ( rnLocalBindsAndThen, rnLocalValBindsLHS, rnLocalValBindsRHS,
                   rnMatchGroup, rnGRHS, makeMiniFixityEnv)
import HsSyn
import TcRnMonad
import Module           ( getModule )
import RnEnv
import RnSplice         ( rnBracket, rnSpliceExpr, checkThLocalName )
import RnTypes
import RnPat
import DynFlags
import PrelNames

import BasicTypes
import Name
import NameSet
import RdrName
import UniqSet
import Data.List
import Util
import ListSetOps       ( removeDups )
import ErrUtils
import Outputable
import SrcLoc
import FastString
import Control.Monad
import TysWiredIn       ( nilDataConName )

{-
************************************************************************
*                                                                      *
\subsubsection{Expressions}
*                                                                      *
************************************************************************
-}

rnExprs :: [LHsExpr RdrName] -> RnM ([LHsExpr Name], FreeVars)
rnExprs ls = rnExprs' ls emptyUniqSet
 where
  rnExprs' [] acc = return ([], acc)
  rnExprs' (expr:exprs) acc =
   do { (expr', fvExpr) <- rnLExpr expr
        -- Now we do a "seq" on the free vars because typically it's small
        -- or empty, especially in very long lists of constants
      ; let  acc' = acc `plusFV` fvExpr
      ; (exprs', fvExprs) <- acc' `seq` rnExprs' exprs acc'
      ; return (expr':exprs', fvExprs) }

-- Variables. We look up the variable and return the resulting name.

rnLExpr :: LHsExpr RdrName -> RnM (LHsExpr Name, FreeVars)
rnLExpr = wrapLocFstM rnExpr

rnExpr :: HsExpr RdrName -> RnM (HsExpr Name, FreeVars)

finishHsVar :: Name -> RnM (HsExpr Name, FreeVars)
-- Separated from rnExpr because it's also used
-- when renaming infix expressions
finishHsVar name
 = do { this_mod <- getModule
      ; when (nameIsLocalOrFrom this_mod name) $
        checkThLocalName name
      ; return (HsVar name, unitFV name) }

rnUnboundVar :: RdrName -> RnM (HsExpr Name, FreeVars)
rnUnboundVar v
 = do { if isUnqual v
        then -- Treat this as a "hole"
             -- Do not fail right now; instead, return HsUnboundVar
             -- and let the type checker report the error
             return (HsUnboundVar (rdrNameOcc v), emptyFVs)

        else -- Fail immediately (qualified name)
             do { n <- reportUnboundName v
                ; return (HsVar n, emptyFVs) } }

rnExpr (HsVar v)
  = do { opt_DuplicateRecordFields <- xoptM Opt_DuplicateRecordFields
       ; mb_name <- lookupOccRn_overloaded opt_DuplicateRecordFields v
       ; case mb_name of {
           Nothing -> rnUnboundVar v ;
           Just (Left name)
              | name == nilDataConName -- Treat [] as an ExplicitList, so that
                                       -- OverloadedLists works correctly
              -> rnExpr (ExplicitList placeHolderType Nothing [])

              | otherwise
              -> finishHsVar name ;
           Just (Right [f])        -> return (HsRecFld (ambiguousFieldOcc f)
                                             , unitFV (selectorFieldOcc f)) ;
           Just (Right fs@(_:_:_)) -> return (HsRecFld (Ambiguous v PlaceHolder)
                                             , mkFVs (map selectorFieldOcc fs));
           Just (Right [])         -> error "runExpr/HsVar" } }

rnExpr (HsIPVar v)
  = return (HsIPVar v, emptyFVs)

rnExpr (HsOverLabel v)
  = return (HsOverLabel v, emptyFVs)

rnExpr (HsLit lit@(HsString src s))
  = do { opt_OverloadedStrings <- xoptM Opt_OverloadedStrings
       ; if opt_OverloadedStrings then
            rnExpr (HsOverLit (mkHsIsString src s placeHolderType))
         else do {
            ; rnLit lit
            ; return (HsLit lit, emptyFVs) } }

rnExpr (HsLit lit)
  = do { rnLit lit
       ; return (HsLit lit, emptyFVs) }

rnExpr (HsOverLit lit)
  = do { (lit', fvs) <- rnOverLit lit
       ; return (HsOverLit lit', fvs) }

rnExpr (HsApp fun arg)
  = do { (fun',fvFun) <- rnLExpr fun
       ; (arg',fvArg) <- rnLExpr arg
       ; return (HsApp fun' arg', fvFun `plusFV` fvArg) }

rnExpr (OpApp e1 op  _ e2)
  = do  { (e1', fv_e1) <- rnLExpr e1
        ; (e2', fv_e2) <- rnLExpr e2
        ; (op', fv_op) <- rnLExpr op

        -- Deal with fixity
        -- When renaming code synthesised from "deriving" declarations
        -- we used to avoid fixity stuff, but we can't easily tell any
        -- more, so I've removed the test.  Adding HsPars in TcGenDeriv
        -- should prevent bad things happening.
        ; fixity <- case op' of
                      L _ (HsVar n) -> lookupFixityRn n
                      _             -> return (Fixity minPrecedence InfixL)
                                       -- c.f. lookupFixity for unbound

        ; final_e <- mkOpAppRn e1' op' fixity e2'
        ; return (final_e, fv_e1 `plusFV` fv_op `plusFV` fv_e2) }

rnExpr (NegApp e _)
  = do { (e', fv_e)         <- rnLExpr e
       ; (neg_name, fv_neg) <- lookupSyntaxName negateName
       ; final_e            <- mkNegAppRn e' neg_name
       ; return (final_e, fv_e `plusFV` fv_neg) }

------------------------------------------
-- Template Haskell extensions
-- Don't ifdef-GHCI them because we want to fail gracefully
-- (not with an rnExpr crash) in a stage-1 compiler.
rnExpr e@(HsBracket br_body) = rnBracket e br_body

rnExpr (HsSpliceE splice) = rnSpliceExpr splice

---------------------------------------------
--      Sections
-- See Note [Parsing sections] in Parser.y
rnExpr (HsPar (L loc (section@(SectionL {}))))
  = do  { (section', fvs) <- rnSection section
        ; return (HsPar (L loc section'), fvs) }

rnExpr (HsPar (L loc (section@(SectionR {}))))
  = do  { (section', fvs) <- rnSection section
        ; return (HsPar (L loc section'), fvs) }

rnExpr (HsPar e)
  = do  { (e', fvs_e) <- rnLExpr e
        ; return (HsPar e', fvs_e) }

rnExpr expr@(SectionL {})
  = do  { addErr (sectionErr expr); rnSection expr }
rnExpr expr@(SectionR {})
  = do  { addErr (sectionErr expr); rnSection expr }

---------------------------------------------
rnExpr (HsCoreAnn src ann expr)
  = do { (expr', fvs_expr) <- rnLExpr expr
       ; return (HsCoreAnn src ann expr', fvs_expr) }

rnExpr (HsSCC src lbl expr)
  = do { (expr', fvs_expr) <- rnLExpr expr
       ; return (HsSCC src lbl expr', fvs_expr) }
rnExpr (HsTickPragma src info expr)
  = do { (expr', fvs_expr) <- rnLExpr expr
       ; return (HsTickPragma src info expr', fvs_expr) }

rnExpr (HsLam matches)
  = do { (matches', fvMatch) <- rnMatchGroup LambdaExpr rnLExpr matches
       ; return (HsLam matches', fvMatch) }

rnExpr (HsLamCase _arg matches)
  = do { (matches', fvs_ms) <- rnMatchGroup CaseAlt rnLExpr matches
       -- ; return (HsLamCase arg matches', fvs_ms) }
       ; return (HsLamCase placeHolderType matches', fvs_ms) }

rnExpr (HsCase expr matches)
  = do { (new_expr, e_fvs) <- rnLExpr expr
       ; (new_matches, ms_fvs) <- rnMatchGroup CaseAlt rnLExpr matches
       ; return (HsCase new_expr new_matches, e_fvs `plusFV` ms_fvs) }

rnExpr (HsLet (L l binds) expr)
  = rnLocalBindsAndThen binds $ \binds' _ -> do
      { (expr',fvExpr) <- rnLExpr expr
      ; return (HsLet (L l binds') expr', fvExpr) }

rnExpr (HsDo do_or_lc (L l stmts) _)
  = do  { ((stmts', _), fvs) <-
           rnStmtsWithPostProcessing do_or_lc rnLExpr
             postProcessStmtsForApplicativeDo stmts
             (\ _ -> return ((), emptyFVs))
        ; return ( HsDo do_or_lc (L l stmts') placeHolderType, fvs ) }

rnExpr (ExplicitList _ _  exps)
  = do  { opt_OverloadedLists <- xoptM Opt_OverloadedLists
        ; (exps', fvs) <- rnExprs exps
        ; if opt_OverloadedLists
           then do {
            ; (from_list_n_name, fvs') <- lookupSyntaxName fromListNName
            ; return (ExplicitList placeHolderType (Just from_list_n_name) exps'
                     , fvs `plusFV` fvs') }
           else
            return  (ExplicitList placeHolderType Nothing exps', fvs) }

rnExpr (ExplicitPArr _ exps)
  = do { (exps', fvs) <- rnExprs exps
       ; return  (ExplicitPArr placeHolderType exps', fvs) }

rnExpr (ExplicitTuple tup_args boxity)
  = do { checkTupleSection tup_args
       ; checkTupSize (length tup_args)
       ; (tup_args', fvs) <- mapAndUnzipM rnTupArg tup_args
       ; return (ExplicitTuple tup_args' boxity, plusFVs fvs) }
  where
    rnTupArg (L l (Present e)) = do { (e',fvs) <- rnLExpr e
                                    ; return (L l (Present e'), fvs) }
    rnTupArg (L l (Missing _)) = return (L l (Missing placeHolderType)
                                        , emptyFVs)

<<<<<<< HEAD
rnExpr (RecordCon con_id _ rec_binds@(HsRecFields { rec_dotdot = dd }) _)
  = do { con_lname@(L _ con_name) <- lookupLocatedOccRn con_id
       ; (flds, fvs)   <- rnHsRecFields (HsRecFieldCon con_name) HsVar rec_binds
       ; (flds', fvss) <- mapAndUnzipM rn_field flds
       ; let rec_binds' = HsRecFields { rec_flds = flds', rec_dotdot = dd }
       ; return ( RecordCon con_lname noPostTcExpr rec_binds' PlaceHolder
                , fvs `plusFV` plusFVs fvss `addOneFV` con_name) }
  where
    rn_field (L l fld) = do { (arg', fvs) <- rnLExpr (hsRecFieldArg fld)
                            ; return (L l (fld { hsRecFieldArg = arg' }), fvs) }
=======
rnExpr (RecordCon { rcon_con_name = con_id, rcon_flds = rbinds })
  = do  { conname <- lookupLocatedOccRn con_id
        ; (rbinds', fvRbinds) <- rnHsRecBinds (HsRecFieldCon (unLoc conname)) rbinds
        ; return (RecordCon { rcon_con_name = conname, rcon_flds = rbinds'
                            , rcon_con_expr = noPostTcExpr, rcon_con_like = PlaceHolder },
                  fvRbinds `addOneFV` unLoc conname ) }
>>>>>>> f40fe62d

rnExpr (RecordUpd { rupd_expr = expr, rupd_flds = rbinds })
  = do  { (expr', fvExpr) <- rnLExpr expr
        ; (rbinds', fvRbinds) <- rnHsRecUpdFields rbinds
        ; return (RecordUpd { rupd_expr = expr', rupd_flds = rbinds'
                            , rupd_cons    = PlaceHolder, rupd_in_tys = PlaceHolder
                            , rupd_out_tys = PlaceHolder, rupd_wrap   = PlaceHolder }
                 , fvExpr `plusFV` fvRbinds) }

rnExpr (ExprWithTySig expr pty)
  = do  { (pty', fvTy)    <- rnHsSigWcType ExprWithTySigCtx pty
        ; (expr', fvExpr) <- bindSigTyVarsFV (hsWcScopedTvs pty') $
                             rnLExpr expr
        ; return (ExprWithTySig expr' pty', fvExpr `plusFV` fvTy) }

rnExpr (HsIf _ p b1 b2)
  = do { (p', fvP) <- rnLExpr p
       ; (b1', fvB1) <- rnLExpr b1
       ; (b2', fvB2) <- rnLExpr b2
       ; (mb_ite, fvITE) <- lookupIfThenElse
       ; return (HsIf mb_ite p' b1' b2', plusFVs [fvITE, fvP, fvB1, fvB2]) }

rnExpr (HsMultiIf _ty alts)
  = do { (alts', fvs) <- mapFvRn (rnGRHS IfAlt rnLExpr) alts
       -- ; return (HsMultiIf ty alts', fvs) }
       ; return (HsMultiIf placeHolderType alts', fvs) }

rnExpr (HsType a)
  = do { (t, fvT) <- rnLHsType HsTypeCtx a
       ; return (HsType t, fvT) }

rnExpr (ArithSeq _ _ seq)
  = do { opt_OverloadedLists <- xoptM Opt_OverloadedLists
       ; (new_seq, fvs) <- rnArithSeq seq
       ; if opt_OverloadedLists
           then do {
            ; (from_list_name, fvs') <- lookupSyntaxName fromListName
            ; return (ArithSeq noPostTcExpr (Just from_list_name) new_seq, fvs `plusFV` fvs') }
           else
            return (ArithSeq noPostTcExpr Nothing new_seq, fvs) }

rnExpr (PArrSeq _ seq)
  = do { (new_seq, fvs) <- rnArithSeq seq
       ; return (PArrSeq noPostTcExpr new_seq, fvs) }

{-
These three are pattern syntax appearing in expressions.
Since all the symbols are reservedops we can simply reject them.
We return a (bogus) EWildPat in each case.
-}

rnExpr EWildPat        = return (hsHoleExpr, emptyFVs)   -- "_" is just a hole
rnExpr e@(EAsPat {})   = patSynErr e
rnExpr e@(EViewPat {}) = patSynErr e
rnExpr e@(ELazyPat {}) = patSynErr e

{-
************************************************************************
*                                                                      *
        Static values
*                                                                      *
************************************************************************

For the static form we check that the free variables are all top-level
value bindings. This is done by checking that the name is external or
wired-in. See the Notes about the NameSorts in Name.hs.
-}

rnExpr e@(HsStatic expr) = do
    target <- fmap hscTarget getDynFlags
    case target of
      -- SPT entries are expected to exist in object code so far, and this is
      -- not the case in interpreted mode. See bug #9878.
      HscInterpreted -> addErr $ sep
        [ text "The static form is not supported in interpreted mode."
        , text "Please use -fobject-code."
        ]
      _ -> return ()
    (expr',fvExpr) <- rnLExpr expr
    stage <- getStage
    case stage of
      Brack _ _ -> return () -- Don't check names if we are inside brackets.
                             -- We don't want to reject cases like:
                             -- \e -> [| static $(e) |]
                             -- if $(e) turns out to produce a legal expression.
      Splice _ -> addErr $ sep
             [ text "static forms cannot be used in splices:"
             , nest 2 $ ppr e
             ]
      _ -> do
       let isTopLevelName n = isExternalName n || isWiredInName n
       case nameSetElems $ filterNameSet
                             (\n -> not (isTopLevelName n || isUnboundName n))
                             fvExpr                                           of
         [] -> return ()
         fvNonGlobal -> addErr $ cat
             [ text $ "Only identifiers of top-level bindings can "
                      ++ "appear in the body of the static form:"
             , nest 2 $ ppr e
             , text "but the following identifiers were found instead:"
             , nest 2 $ vcat $ map ppr fvNonGlobal
             ]
    return (HsStatic expr', fvExpr)

{-
************************************************************************
*                                                                      *
        Arrow notation
*                                                                      *
************************************************************************
-}

rnExpr (HsProc pat body)
  = newArrowScope $
    rnPat ProcExpr pat $ \ pat' -> do
      { (body',fvBody) <- rnCmdTop body
      ; return (HsProc pat' body', fvBody) }

-- Ideally, these would be done in parsing, but to keep parsing simple, we do it here.
rnExpr e@(HsArrApp {})  = arrowFail e
rnExpr e@(HsArrForm {}) = arrowFail e

rnExpr other = pprPanic "rnExpr: unexpected expression" (ppr other)
        -- HsWrap

hsHoleExpr :: HsExpr id
hsHoleExpr = HsUnboundVar (mkVarOcc "_")

arrowFail :: HsExpr RdrName -> RnM (HsExpr Name, FreeVars)
arrowFail e
  = do { addErr (vcat [ ptext (sLit "Arrow command found where an expression was expected:")
                      , nest 2 (ppr e) ])
         -- Return a place-holder hole, so that we can carry on
         -- to report other errors
       ; return (hsHoleExpr, emptyFVs) }

----------------------
-- See Note [Parsing sections] in Parser.y
rnSection :: HsExpr RdrName -> RnM (HsExpr Name, FreeVars)
rnSection section@(SectionR op expr)
  = do  { (op', fvs_op)     <- rnLExpr op
        ; (expr', fvs_expr) <- rnLExpr expr
        ; checkSectionPrec InfixR section op' expr'
        ; return (SectionR op' expr', fvs_op `plusFV` fvs_expr) }

rnSection section@(SectionL expr op)
  = do  { (expr', fvs_expr) <- rnLExpr expr
        ; (op', fvs_op)     <- rnLExpr op
        ; checkSectionPrec InfixL section op' expr'
        ; return (SectionL expr' op', fvs_op `plusFV` fvs_expr) }

rnSection other = pprPanic "rnSection" (ppr other)


{-
************************************************************************
*                                                                      *
        Arrow commands
*                                                                      *
************************************************************************
-}

rnCmdArgs :: [LHsCmdTop RdrName] -> RnM ([LHsCmdTop Name], FreeVars)
rnCmdArgs [] = return ([], emptyFVs)
rnCmdArgs (arg:args)
  = do { (arg',fvArg) <- rnCmdTop arg
       ; (args',fvArgs) <- rnCmdArgs args
       ; return (arg':args', fvArg `plusFV` fvArgs) }

rnCmdTop :: LHsCmdTop RdrName -> RnM (LHsCmdTop Name, FreeVars)
rnCmdTop = wrapLocFstM rnCmdTop'
 where
  rnCmdTop' (HsCmdTop cmd _ _ _)
   = do { (cmd', fvCmd) <- rnLCmd cmd
        ; let cmd_names = [arrAName, composeAName, firstAName] ++
                          nameSetElems (methodNamesCmd (unLoc cmd'))
        -- Generate the rebindable syntax for the monad
        ; (cmd_names', cmd_fvs) <- lookupSyntaxNames cmd_names

        ; return (HsCmdTop cmd' placeHolderType placeHolderType
                  (cmd_names `zip` cmd_names'),
                  fvCmd `plusFV` cmd_fvs) }

rnLCmd :: LHsCmd RdrName -> RnM (LHsCmd Name, FreeVars)
rnLCmd = wrapLocFstM rnCmd

rnCmd :: HsCmd RdrName -> RnM (HsCmd Name, FreeVars)

rnCmd (HsCmdArrApp arrow arg _ ho rtl)
  = do { (arrow',fvArrow) <- select_arrow_scope (rnLExpr arrow)
       ; (arg',fvArg) <- rnLExpr arg
       ; return (HsCmdArrApp arrow' arg' placeHolderType ho rtl,
                 fvArrow `plusFV` fvArg) }
  where
    select_arrow_scope tc = case ho of
        HsHigherOrderApp -> tc
        HsFirstOrderApp  -> escapeArrowScope tc
        -- See Note [Escaping the arrow scope] in TcRnTypes
        -- Before renaming 'arrow', use the environment of the enclosing
        -- proc for the (-<) case.
        -- Local bindings, inside the enclosing proc, are not in scope
        -- inside 'arrow'.  In the higher-order case (-<<), they are.

-- infix form
rnCmd (HsCmdArrForm op (Just _) [arg1, arg2])
  = do { (op',fv_op) <- escapeArrowScope (rnLExpr op)
       ; let L _ (HsVar op_name) = op'
       ; (arg1',fv_arg1) <- rnCmdTop arg1
       ; (arg2',fv_arg2) <- rnCmdTop arg2
        -- Deal with fixity
       ; fixity <- lookupFixityRn op_name
       ; final_e <- mkOpFormRn arg1' op' fixity arg2'
       ; return (final_e, fv_arg1 `plusFV` fv_op `plusFV` fv_arg2) }

rnCmd (HsCmdArrForm op fixity cmds)
  = do { (op',fvOp) <- escapeArrowScope (rnLExpr op)
       ; (cmds',fvCmds) <- rnCmdArgs cmds
       ; return (HsCmdArrForm op' fixity cmds', fvOp `plusFV` fvCmds) }

rnCmd (HsCmdApp fun arg)
  = do { (fun',fvFun) <- rnLCmd  fun
       ; (arg',fvArg) <- rnLExpr arg
       ; return (HsCmdApp fun' arg', fvFun `plusFV` fvArg) }

rnCmd (HsCmdLam matches)
  = do { (matches', fvMatch) <- rnMatchGroup LambdaExpr rnLCmd matches
       ; return (HsCmdLam matches', fvMatch) }

rnCmd (HsCmdPar e)
  = do  { (e', fvs_e) <- rnLCmd e
        ; return (HsCmdPar e', fvs_e) }

rnCmd (HsCmdCase expr matches)
  = do { (new_expr, e_fvs) <- rnLExpr expr
       ; (new_matches, ms_fvs) <- rnMatchGroup CaseAlt rnLCmd matches
       ; return (HsCmdCase new_expr new_matches, e_fvs `plusFV` ms_fvs) }

rnCmd (HsCmdIf _ p b1 b2)
  = do { (p', fvP) <- rnLExpr p
       ; (b1', fvB1) <- rnLCmd b1
       ; (b2', fvB2) <- rnLCmd b2
       ; (mb_ite, fvITE) <- lookupIfThenElse
       ; return (HsCmdIf mb_ite p' b1' b2', plusFVs [fvITE, fvP, fvB1, fvB2]) }

rnCmd (HsCmdLet (L l binds) cmd)
  = rnLocalBindsAndThen binds $ \ binds' _ -> do
      { (cmd',fvExpr) <- rnLCmd cmd
      ; return (HsCmdLet (L l binds') cmd', fvExpr) }

rnCmd (HsCmdDo (L l stmts) _)
  = do  { ((stmts', _), fvs) <-
            rnStmts ArrowExpr rnLCmd stmts (\ _ -> return ((), emptyFVs))
        ; return ( HsCmdDo (L l stmts') placeHolderType, fvs ) }

rnCmd cmd@(HsCmdCast {}) = pprPanic "rnCmd" (ppr cmd)

---------------------------------------------------
type CmdNeeds = FreeVars        -- Only inhabitants are
                                --      appAName, choiceAName, loopAName

-- find what methods the Cmd needs (loop, choice, apply)
methodNamesLCmd :: LHsCmd Name -> CmdNeeds
methodNamesLCmd = methodNamesCmd . unLoc

methodNamesCmd :: HsCmd Name -> CmdNeeds

methodNamesCmd (HsCmdArrApp _arrow _arg _ HsFirstOrderApp _rtl)
  = emptyFVs
methodNamesCmd (HsCmdArrApp _arrow _arg _ HsHigherOrderApp _rtl)
  = unitFV appAName
methodNamesCmd (HsCmdArrForm {}) = emptyFVs
methodNamesCmd (HsCmdCast _ cmd) = methodNamesCmd cmd

methodNamesCmd (HsCmdPar c) = methodNamesLCmd c

methodNamesCmd (HsCmdIf _ _ c1 c2)
  = methodNamesLCmd c1 `plusFV` methodNamesLCmd c2 `addOneFV` choiceAName

methodNamesCmd (HsCmdLet _ c)          = methodNamesLCmd c
methodNamesCmd (HsCmdDo (L _ stmts) _) = methodNamesStmts stmts
methodNamesCmd (HsCmdApp c _)          = methodNamesLCmd c
methodNamesCmd (HsCmdLam match)        = methodNamesMatch match

methodNamesCmd (HsCmdCase _ matches)
  = methodNamesMatch matches `addOneFV` choiceAName

--methodNamesCmd _ = emptyFVs
   -- Other forms can't occur in commands, but it's not convenient
   -- to error here so we just do what's convenient.
   -- The type checker will complain later

---------------------------------------------------
methodNamesMatch :: MatchGroup Name (LHsCmd Name) -> FreeVars
methodNamesMatch (MG { mg_alts = L _ ms })
  = plusFVs (map do_one ms)
 where
    do_one (L _ (Match _ _ _ grhss)) = methodNamesGRHSs grhss

-------------------------------------------------
-- gaw 2004
methodNamesGRHSs :: GRHSs Name (LHsCmd Name) -> FreeVars
methodNamesGRHSs (GRHSs grhss _) = plusFVs (map methodNamesGRHS grhss)

-------------------------------------------------

methodNamesGRHS :: Located (GRHS Name (LHsCmd Name)) -> CmdNeeds
methodNamesGRHS (L _ (GRHS _ rhs)) = methodNamesLCmd rhs

---------------------------------------------------
methodNamesStmts :: [Located (StmtLR Name Name (LHsCmd Name))] -> FreeVars
methodNamesStmts stmts = plusFVs (map methodNamesLStmt stmts)

---------------------------------------------------
methodNamesLStmt :: Located (StmtLR Name Name (LHsCmd Name)) -> FreeVars
methodNamesLStmt = methodNamesStmt . unLoc

methodNamesStmt :: StmtLR Name Name (LHsCmd Name) -> FreeVars
methodNamesStmt (LastStmt cmd _ _)               = methodNamesLCmd cmd
methodNamesStmt (BodyStmt cmd _ _ _)             = methodNamesLCmd cmd
methodNamesStmt (BindStmt _ cmd _ _)             = methodNamesLCmd cmd
methodNamesStmt (RecStmt { recS_stmts = stmts }) =
  methodNamesStmts stmts `addOneFV` loopAName
methodNamesStmt (LetStmt {})                     = emptyFVs
methodNamesStmt (ParStmt {})                     = emptyFVs
methodNamesStmt (TransStmt {})                   = emptyFVs
methodNamesStmt ApplicativeStmt{}            = emptyFVs
   -- ParStmt and TransStmt can't occur in commands, but it's not
   -- convenient to error here so we just do what's convenient

{-
************************************************************************
*                                                                      *
        Arithmetic sequences
*                                                                      *
************************************************************************
-}

rnArithSeq :: ArithSeqInfo RdrName -> RnM (ArithSeqInfo Name, FreeVars)
rnArithSeq (From expr)
 = do { (expr', fvExpr) <- rnLExpr expr
      ; return (From expr', fvExpr) }

rnArithSeq (FromThen expr1 expr2)
 = do { (expr1', fvExpr1) <- rnLExpr expr1
      ; (expr2', fvExpr2) <- rnLExpr expr2
      ; return (FromThen expr1' expr2', fvExpr1 `plusFV` fvExpr2) }

rnArithSeq (FromTo expr1 expr2)
 = do { (expr1', fvExpr1) <- rnLExpr expr1
      ; (expr2', fvExpr2) <- rnLExpr expr2
      ; return (FromTo expr1' expr2', fvExpr1 `plusFV` fvExpr2) }

rnArithSeq (FromThenTo expr1 expr2 expr3)
 = do { (expr1', fvExpr1) <- rnLExpr expr1
      ; (expr2', fvExpr2) <- rnLExpr expr2
      ; (expr3', fvExpr3) <- rnLExpr expr3
      ; return (FromThenTo expr1' expr2' expr3',
                plusFVs [fvExpr1, fvExpr2, fvExpr3]) }

{-
************************************************************************
*                                                                      *
\subsubsection{@Stmt@s: in @do@ expressions}
*                                                                      *
************************************************************************
-}

-- | Rename some Stmts
rnStmts :: Outputable (body RdrName)
        => HsStmtContext Name
        -> (Located (body RdrName) -> RnM (Located (body Name), FreeVars))
           -- ^ How to rename the body of each statement (e.g. rnLExpr)
        -> [LStmt RdrName (Located (body RdrName))]
           -- ^ Statements
        -> ([Name] -> RnM (thing, FreeVars))
           -- ^ if these statements scope over something, this renames it
           -- and returns the result.
        -> RnM (([LStmt Name (Located (body Name))], thing), FreeVars)
rnStmts ctxt rnBody = rnStmtsWithPostProcessing ctxt rnBody noPostProcessStmts

-- | like 'rnStmts' but applies a post-processing step to the renamed Stmts
rnStmtsWithPostProcessing
        :: Outputable (body RdrName)
        => HsStmtContext Name
        -> (Located (body RdrName) -> RnM (Located (body Name), FreeVars))
           -- ^ How to rename the body of each statement (e.g. rnLExpr)
        -> (HsStmtContext Name
              -> [(LStmt Name (Located (body Name)), FreeVars)]
              -> RnM ([LStmt Name (Located (body Name))], FreeVars))
           -- ^ postprocess the statements
        -> [LStmt RdrName (Located (body RdrName))]
           -- ^ Statements
        -> ([Name] -> RnM (thing, FreeVars))
           -- ^ if these statements scope over something, this renames it
           -- and returns the result.
        -> RnM (([LStmt Name (Located (body Name))], thing), FreeVars)
rnStmtsWithPostProcessing ctxt rnBody ppStmts stmts thing_inside
 = do { ((stmts', thing), fvs) <-
          rnStmtsWithFreeVars ctxt rnBody stmts thing_inside
      ; (pp_stmts, fvs') <- ppStmts ctxt stmts'
      ; return ((pp_stmts, thing), fvs `plusFV` fvs')
      }

-- | maybe rearrange statements according to the ApplicativeDo transformation
postProcessStmtsForApplicativeDo
  :: HsStmtContext Name
  -> [(LStmt Name (LHsExpr Name), FreeVars)]
  -> RnM ([LStmt Name (LHsExpr Name)], FreeVars)
postProcessStmtsForApplicativeDo ctxt stmts
  = do {
       -- rearrange the statements using ApplicativeStmt if
       -- -XApplicativeDo is on.  Also strip out the FreeVars attached
       -- to each Stmt body.
         ado_is_on <- xoptM Opt_ApplicativeDo
       ; let is_do_expr | DoExpr <- ctxt = True
                        | otherwise = False
       ; if ado_is_on && is_do_expr
            then rearrangeForApplicativeDo ctxt stmts
            else noPostProcessStmts ctxt stmts }

-- | strip the FreeVars annotations from statements
noPostProcessStmts
  :: HsStmtContext Name
  -> [(LStmt Name (Located (body Name)), FreeVars)]
  -> RnM ([LStmt Name (Located (body Name))], FreeVars)
noPostProcessStmts _ stmts = return (map fst stmts, emptyNameSet)


rnStmtsWithFreeVars :: Outputable (body RdrName)
        => HsStmtContext Name
        -> (Located (body RdrName) -> RnM (Located (body Name), FreeVars))
        -> [LStmt RdrName (Located (body RdrName))]
        -> ([Name] -> RnM (thing, FreeVars))
        -> RnM ( ([(LStmt Name (Located (body Name)), FreeVars)], thing)
               , FreeVars)
-- Each Stmt body is annotated with its FreeVars, so that
-- we can rearrange statements for ApplicativeDo.
--
-- Variables bound by the Stmts, and mentioned in thing_inside,
-- do not appear in the result FreeVars

rnStmtsWithFreeVars ctxt _ [] thing_inside
  = do { checkEmptyStmts ctxt
       ; (thing, fvs) <- thing_inside []
       ; return (([], thing), fvs) }

rnStmtsWithFreeVars MDoExpr rnBody stmts thing_inside    -- Deal with mdo
  = -- Behave like do { rec { ...all but last... }; last }
    do { ((stmts1, (stmts2, thing)), fvs)
           <- rnStmt MDoExpr rnBody (noLoc $ mkRecStmt all_but_last) $ \ _ ->
              do { last_stmt' <- checkLastStmt MDoExpr last_stmt
                 ; rnStmt MDoExpr rnBody last_stmt' thing_inside }
        ; return (((stmts1 ++ stmts2), thing), fvs) }
  where
    Just (all_but_last, last_stmt) = snocView stmts

rnStmtsWithFreeVars ctxt rnBody (lstmt@(L loc _) : lstmts) thing_inside
  | null lstmts
  = setSrcSpan loc $
    do { lstmt' <- checkLastStmt ctxt lstmt
       ; rnStmt ctxt rnBody lstmt' thing_inside }

  | otherwise
  = do { ((stmts1, (stmts2, thing)), fvs)
            <- setSrcSpan loc                         $
               do { checkStmt ctxt lstmt
                  ; rnStmt ctxt rnBody lstmt    $ \ bndrs1 ->
                    rnStmtsWithFreeVars ctxt rnBody lstmts  $ \ bndrs2 ->
                    thing_inside (bndrs1 ++ bndrs2) }
        ; return (((stmts1 ++ stmts2), thing), fvs) }

----------------------
rnStmt :: Outputable (body RdrName)
       => HsStmtContext Name
       -> (Located (body RdrName) -> RnM (Located (body Name), FreeVars))
          -- ^ How to rename the body of the statement
       -> LStmt RdrName (Located (body RdrName))
          -- ^ The statement
       -> ([Name] -> RnM (thing, FreeVars))
          -- ^ Rename the stuff that this statement scopes over
       -> RnM ( ([(LStmt Name (Located (body Name)), FreeVars)], thing)
              , FreeVars)
-- Variables bound by the Stmt, and mentioned in thing_inside,
-- do not appear in the result FreeVars

rnStmt ctxt rnBody (L loc (LastStmt body noret _)) thing_inside
  = do  { (body', fv_expr) <- rnBody body
        ; (ret_op, fvs1)   <- lookupStmtName ctxt returnMName
        ; (thing,  fvs3)   <- thing_inside []
        ; return (([(L loc (LastStmt body' noret ret_op), fv_expr)], thing),
                  fv_expr `plusFV` fvs1 `plusFV` fvs3) }

rnStmt ctxt rnBody (L loc (BodyStmt body _ _ _)) thing_inside
  = do  { (body', fv_expr) <- rnBody body
        ; (then_op, fvs1)  <- lookupStmtName ctxt thenMName
        ; (guard_op, fvs2) <- if isListCompExpr ctxt
                              then lookupStmtName ctxt guardMName
                              else return (noSyntaxExpr, emptyFVs)
                              -- Only list/parr/monad comprehensions use 'guard'
                              -- Also for sub-stmts of same eg [ e | x<-xs, gd | blah ]
                              -- Here "gd" is a guard
        ; (thing, fvs3)    <- thing_inside []
        ; return (([(L loc (BodyStmt body'
                     then_op guard_op placeHolderType), fv_expr)], thing),
                  fv_expr `plusFV` fvs1 `plusFV` fvs2 `plusFV` fvs3) }

rnStmt ctxt rnBody (L loc (BindStmt pat body _ _)) thing_inside
  = do  { (body', fv_expr) <- rnBody body
                -- The binders do not scope over the expression
        ; (bind_op, fvs1) <- lookupStmtName ctxt bindMName

        ; xMonadFailEnabled <- fmap (xopt Opt_MonadFailDesugaring) getDynFlags
        ; let failFunction | xMonadFailEnabled = failMName
                           | otherwise         = failMName_preMFP
        ; (fail_op, fvs2) <- lookupSyntaxName failFunction

        ; rnPat (StmtCtxt ctxt) pat $ \ pat' -> do
        { (thing, fvs3) <- thing_inside (collectPatBinders pat')
        ; return (( [(L loc (BindStmt pat' body' bind_op fail_op), fv_expr)]
                  , thing),
                  fv_expr `plusFV` fvs1 `plusFV` fvs2 `plusFV` fvs3) }}
       -- fv_expr shouldn't really be filtered by the rnPatsAndThen
        -- but it does not matter because the names are unique

rnStmt _ _ (L loc (LetStmt (L l binds))) thing_inside
  = do  { rnLocalBindsAndThen binds $ \binds' bind_fvs -> do
        { (thing, fvs) <- thing_inside (collectLocalBinders binds')
        ; return (([(L loc (LetStmt (L l binds')), bind_fvs)], thing), fvs) }  }

rnStmt ctxt rnBody (L loc (RecStmt { recS_stmts = rec_stmts })) thing_inside
  = do  { (return_op, fvs1)  <- lookupStmtName ctxt returnMName
        ; (mfix_op,   fvs2)  <- lookupStmtName ctxt mfixName
        ; (bind_op,   fvs3)  <- lookupStmtName ctxt bindMName
        ; let empty_rec_stmt = emptyRecStmtName { recS_ret_fn  = return_op
                                                , recS_mfix_fn = mfix_op
                                                , recS_bind_fn = bind_op }

        -- Step1: Bring all the binders of the mdo into scope
        -- (Remember that this also removes the binders from the
        -- finally-returned free-vars.)
        -- And rename each individual stmt, making a
        -- singleton segment.  At this stage the FwdRefs field
        -- isn't finished: it's empty for all except a BindStmt
        -- for which it's the fwd refs within the bind itself
        -- (This set may not be empty, because we're in a recursive
        -- context.)
        ; rnRecStmtsAndThen rnBody rec_stmts   $ \ segs -> do
        { let bndrs = nameSetElems $ foldr (unionNameSet . (\(ds,_,_,_) -> ds))
                                            emptyNameSet segs
        ; (thing, fvs_later) <- thing_inside bndrs
        ; let (rec_stmts', fvs) = segmentRecStmts loc ctxt empty_rec_stmt segs fvs_later
        -- We aren't going to try to group RecStmts with
        -- ApplicativeDo, so attaching empty FVs is fine.
        ; return ( ((zip rec_stmts' (repeat emptyNameSet)), thing)
                 , fvs `plusFV` fvs1 `plusFV` fvs2 `plusFV` fvs3) } }

rnStmt ctxt _ (L loc (ParStmt segs _ _)) thing_inside
  = do  { (mzip_op, fvs1)   <- lookupStmtName ctxt mzipName
        ; (bind_op, fvs2)   <- lookupStmtName ctxt bindMName
        ; (return_op, fvs3) <- lookupStmtName ctxt returnMName
        ; ((segs', thing), fvs4) <- rnParallelStmts (ParStmtCtxt ctxt) return_op segs thing_inside
        ; return ( ([(L loc (ParStmt segs' mzip_op bind_op), fvs4)], thing)
                 , fvs1 `plusFV` fvs2 `plusFV` fvs3 `plusFV` fvs4) }

rnStmt ctxt _ (L loc (TransStmt { trS_stmts = stmts, trS_by = by, trS_form = form
                              , trS_using = using })) thing_inside
  = do { -- Rename the 'using' expression in the context before the transform is begun
         (using', fvs1) <- rnLExpr using

         -- Rename the stmts and the 'by' expression
         -- Keep track of the variables mentioned in the 'by' expression
       ; ((stmts', (by', used_bndrs, thing)), fvs2)
             <- rnStmts (TransStmtCtxt ctxt) rnLExpr stmts $ \ bndrs ->
                do { (by',   fvs_by) <- mapMaybeFvRn rnLExpr by
                   ; (thing, fvs_thing) <- thing_inside bndrs
                   ; let fvs = fvs_by `plusFV` fvs_thing
                         used_bndrs = filter (`elemNameSet` fvs) bndrs
                         -- The paper (Fig 5) has a bug here; we must treat any free variable
                         -- of the "thing inside", **or of the by-expression**, as used
                   ; return ((by', used_bndrs, thing), fvs) }

       -- Lookup `return`, `(>>=)` and `liftM` for monad comprehensions
       ; (return_op, fvs3) <- lookupStmtName ctxt returnMName
       ; (bind_op,   fvs4) <- lookupStmtName ctxt bindMName
       ; (fmap_op,   fvs5) <- case form of
                                ThenForm -> return (noSyntaxExpr, emptyFVs)
                                _        -> lookupStmtName ctxt fmapName

       ; let all_fvs  = fvs1 `plusFV` fvs2 `plusFV` fvs3
                             `plusFV` fvs4 `plusFV` fvs5
             bndr_map = used_bndrs `zip` used_bndrs
             -- See Note [TransStmt binder map] in HsExpr

       ; traceRn (text "rnStmt: implicitly rebound these used binders:" <+> ppr bndr_map)
       ; return (([(L loc (TransStmt { trS_stmts = stmts', trS_bndrs = bndr_map
                                    , trS_by = by', trS_using = using', trS_form = form
                                    , trS_ret = return_op, trS_bind = bind_op
                                    , trS_fmap = fmap_op }), fvs2)], thing), all_fvs) }

rnStmt _ _ (L _ ApplicativeStmt{}) _ =
  panic "rnStmt: ApplicativeStmt"

rnParallelStmts :: forall thing. HsStmtContext Name
                -> SyntaxExpr Name
                -> [ParStmtBlock RdrName RdrName]
                -> ([Name] -> RnM (thing, FreeVars))
                -> RnM (([ParStmtBlock Name Name], thing), FreeVars)
-- Note [Renaming parallel Stmts]
rnParallelStmts ctxt return_op segs thing_inside
  = do { orig_lcl_env <- getLocalRdrEnv
       ; rn_segs orig_lcl_env [] segs }
  where
    rn_segs :: LocalRdrEnv
            -> [Name] -> [ParStmtBlock RdrName RdrName]
            -> RnM (([ParStmtBlock Name Name], thing), FreeVars)
    rn_segs _ bndrs_so_far []
      = do { let (bndrs', dups) = removeDups cmpByOcc bndrs_so_far
           ; mapM_ dupErr dups
           ; (thing, fvs) <- bindLocalNames bndrs' (thing_inside bndrs')
           ; return (([], thing), fvs) }

    rn_segs env bndrs_so_far (ParStmtBlock stmts _ _ : segs)
      = do { ((stmts', (used_bndrs, segs', thing)), fvs)
                    <- rnStmts ctxt rnLExpr stmts $ \ bndrs ->
                       setLocalRdrEnv env       $ do
                       { ((segs', thing), fvs) <- rn_segs env (bndrs ++ bndrs_so_far) segs
                       ; let used_bndrs = filter (`elemNameSet` fvs) bndrs
                       ; return ((used_bndrs, segs', thing), fvs) }

           ; let seg' = ParStmtBlock stmts' used_bndrs return_op
           ; return ((seg':segs', thing), fvs) }

    cmpByOcc n1 n2 = nameOccName n1 `compare` nameOccName n2
    dupErr vs = addErr (ptext (sLit "Duplicate binding in parallel list comprehension for:")
                    <+> quotes (ppr (head vs)))

lookupStmtName :: HsStmtContext Name -> Name -> RnM (HsExpr Name, FreeVars)
-- Like lookupSyntaxName, but ListComp/PArrComp are never rebindable
-- Neither is ArrowExpr, which has its own desugarer in DsArrows
lookupStmtName ctxt n
  = case ctxt of
      ListComp        -> not_rebindable
      PArrComp        -> not_rebindable
      ArrowExpr       -> not_rebindable
      PatGuard {}     -> not_rebindable

      DoExpr          -> rebindable
      MDoExpr         -> rebindable
      MonadComp       -> rebindable
      GhciStmtCtxt    -> rebindable   -- I suppose?

      ParStmtCtxt   c -> lookupStmtName c n     -- Look inside to
      TransStmtCtxt c -> lookupStmtName c n     -- the parent context
  where
    rebindable     = lookupSyntaxName n
    not_rebindable = return (HsVar n, emptyFVs)

{-
Note [Renaming parallel Stmts]
~~~~~~~~~~~~~~~~~~~~~~~~~~~~~~
Renaming parallel statements is painful.  Given, say
     [ a+c | a <- as, bs <- bss
           | c <- bs, a <- ds ]
Note that
  (a) In order to report "Defined but not used" about 'bs', we must
      rename each group of Stmts with a thing_inside whose FreeVars
      include at least {a,c}

  (b) We want to report that 'a' is illegally bound in both branches

  (c) The 'bs' in the second group must obviously not be captured by
      the binding in the first group

To satisfy (a) we nest the segements.
To satisfy (b) we check for duplicates just before thing_inside.
To satisfy (c) we reset the LocalRdrEnv each time.

************************************************************************
*                                                                      *
\subsubsection{mdo expressions}
*                                                                      *
************************************************************************
-}

type FwdRefs = NameSet
type Segment stmts = (Defs,
                      Uses,     -- May include defs
                      FwdRefs,  -- A subset of uses that are
                                --   (a) used before they are bound in this segment, or
                                --   (b) used here, and bound in subsequent segments
                      stmts)    -- Either Stmt or [Stmt]


-- wrapper that does both the left- and right-hand sides
rnRecStmtsAndThen :: Outputable (body RdrName) =>
                     (Located (body RdrName)
                  -> RnM (Located (body Name), FreeVars))
                  -> [LStmt RdrName (Located (body RdrName))]
                         -- assumes that the FreeVars returned includes
                         -- the FreeVars of the Segments
                  -> ([Segment (LStmt Name (Located (body Name)))]
                      -> RnM (a, FreeVars))
                  -> RnM (a, FreeVars)
rnRecStmtsAndThen rnBody s cont
  = do  { -- (A) Make the mini fixity env for all of the stmts
          fix_env <- makeMiniFixityEnv (collectRecStmtsFixities s)

          -- (B) Do the LHSes
        ; new_lhs_and_fv <- rn_rec_stmts_lhs fix_env s

          --    ...bring them and their fixities into scope
        ; let bound_names = collectLStmtsBinders (map fst new_lhs_and_fv)
              -- Fake uses of variables introduced implicitly (warning suppression, see #4404)
              implicit_uses = lStmtsImplicits (map fst new_lhs_and_fv)
        ; bindLocalNamesFV bound_names $
          addLocalFixities fix_env bound_names $ do

          -- (C) do the right-hand-sides and thing-inside
        { segs <- rn_rec_stmts rnBody bound_names new_lhs_and_fv
        ; (res, fvs) <- cont segs
        ; warnUnusedLocalBinds bound_names (fvs `unionNameSet` implicit_uses)
        ; return (res, fvs) }}

-- get all the fixity decls in any Let stmt
collectRecStmtsFixities :: [LStmtLR RdrName RdrName body] -> [LFixitySig RdrName]
collectRecStmtsFixities l =
    foldr (\ s -> \acc -> case s of
            (L _ (LetStmt (L _ (HsValBinds (ValBindsIn _ sigs))))) ->
                foldr (\ sig -> \ acc -> case sig of
                                           (L loc (FixSig s)) -> (L loc s) : acc
                                           _ -> acc) acc sigs
            _ -> acc) [] l

-- left-hand sides

rn_rec_stmt_lhs :: Outputable body => MiniFixityEnv
                -> LStmt RdrName body
                   -- rename LHS, and return its FVs
                   -- Warning: we will only need the FreeVars below in the case of a BindStmt,
                   -- so we don't bother to compute it accurately in the other cases
                -> RnM [(LStmtLR Name RdrName body, FreeVars)]

rn_rec_stmt_lhs _ (L loc (BodyStmt body a b c))
  = return [(L loc (BodyStmt body a b c), emptyFVs)]

rn_rec_stmt_lhs _ (L loc (LastStmt body noret a))
  = return [(L loc (LastStmt body noret a), emptyFVs)]

rn_rec_stmt_lhs fix_env (L loc (BindStmt pat body a b))
  = do
      -- should the ctxt be MDo instead?
      (pat', fv_pat) <- rnBindPat (localRecNameMaker fix_env) pat
      return [(L loc (BindStmt pat' body a b),
               fv_pat)]

rn_rec_stmt_lhs _ (L _ (LetStmt (L _ binds@(HsIPBinds _))))
  = failWith (badIpBinds (ptext (sLit "an mdo expression")) binds)

rn_rec_stmt_lhs fix_env (L loc (LetStmt (L l(HsValBinds binds))))
    = do (_bound_names, binds') <- rnLocalValBindsLHS fix_env binds
         return [(L loc (LetStmt (L l (HsValBinds binds'))),
                 -- Warning: this is bogus; see function invariant
                 emptyFVs
                 )]

-- XXX Do we need to do something with the return and mfix names?
rn_rec_stmt_lhs fix_env (L _ (RecStmt { recS_stmts = stmts }))  -- Flatten Rec inside Rec
    = rn_rec_stmts_lhs fix_env stmts

rn_rec_stmt_lhs _ stmt@(L _ (ParStmt {}))       -- Syntactically illegal in mdo
  = pprPanic "rn_rec_stmt" (ppr stmt)

rn_rec_stmt_lhs _ stmt@(L _ (TransStmt {}))     -- Syntactically illegal in mdo
  = pprPanic "rn_rec_stmt" (ppr stmt)

rn_rec_stmt_lhs _ stmt@(L _ (ApplicativeStmt {})) -- Shouldn't appear yet
  = pprPanic "rn_rec_stmt" (ppr stmt)

rn_rec_stmt_lhs _ (L _ (LetStmt (L _ EmptyLocalBinds)))
  = panic "rn_rec_stmt LetStmt EmptyLocalBinds"

rn_rec_stmts_lhs :: Outputable body => MiniFixityEnv
                 -> [LStmt RdrName body]
                 -> RnM [(LStmtLR Name RdrName body, FreeVars)]
rn_rec_stmts_lhs fix_env stmts
  = do { ls <- concatMapM (rn_rec_stmt_lhs fix_env) stmts
       ; let boundNames = collectLStmtsBinders (map fst ls)
            -- First do error checking: we need to check for dups here because we
            -- don't bind all of the variables from the Stmt at once
            -- with bindLocatedLocals.
       ; checkDupNames boundNames
       ; return ls }


-- right-hand-sides

rn_rec_stmt :: (Outputable (body RdrName)) =>
               (Located (body RdrName) -> RnM (Located (body Name), FreeVars))
            -> [Name]
            -> (LStmtLR Name RdrName (Located (body RdrName)), FreeVars)
            -> RnM [Segment (LStmt Name (Located (body Name)))]
        -- Rename a Stmt that is inside a RecStmt (or mdo)
        -- Assumes all binders are already in scope
        -- Turns each stmt into a singleton Stmt
rn_rec_stmt rnBody _ (L loc (LastStmt body noret _), _)
  = do  { (body', fv_expr) <- rnBody body
        ; (ret_op, fvs1)   <- lookupSyntaxName returnMName
        ; return [(emptyNameSet, fv_expr `plusFV` fvs1, emptyNameSet,
                   L loc (LastStmt body' noret ret_op))] }

rn_rec_stmt rnBody _ (L loc (BodyStmt body _ _ _), _)
  = do { (body', fvs) <- rnBody body
       ; (then_op, fvs1) <- lookupSyntaxName thenMName
       ; return [(emptyNameSet, fvs `plusFV` fvs1, emptyNameSet,
                 L loc (BodyStmt body' then_op noSyntaxExpr placeHolderType))] }

rn_rec_stmt rnBody _ (L loc (BindStmt pat' body _ _), fv_pat)
  = do { (body', fv_expr) <- rnBody body
       ; (bind_op, fvs1) <- lookupSyntaxName bindMName

       ; xMonadFailEnabled <- fmap (xopt Opt_MonadFailDesugaring) getDynFlags
       ; let failFunction | xMonadFailEnabled = failMName
                          | otherwise         = failMName_preMFP
       ; (fail_op, fvs2) <- lookupSyntaxName failFunction

       ; let bndrs = mkNameSet (collectPatBinders pat')
             fvs   = fv_expr `plusFV` fv_pat `plusFV` fvs1 `plusFV` fvs2
       ; return [(bndrs, fvs, bndrs `intersectNameSet` fvs,
                  L loc (BindStmt pat' body' bind_op fail_op))] }

rn_rec_stmt _ _ (L _ (LetStmt (L _ binds@(HsIPBinds _))), _)
  = failWith (badIpBinds (ptext (sLit "an mdo expression")) binds)

rn_rec_stmt _ all_bndrs (L loc (LetStmt (L l (HsValBinds binds'))), _)
  = do { (binds', du_binds) <- rnLocalValBindsRHS (mkNameSet all_bndrs) binds'
           -- fixities and unused are handled above in rnRecStmtsAndThen
       ; let fvs = allUses du_binds
       ; return [(duDefs du_binds, fvs, emptyNameSet,
                 L loc (LetStmt (L l (HsValBinds binds'))))] }

-- no RecStmt case because they get flattened above when doing the LHSes
rn_rec_stmt _ _ stmt@(L _ (RecStmt {}), _)
  = pprPanic "rn_rec_stmt: RecStmt" (ppr stmt)

rn_rec_stmt _ _ stmt@(L _ (ParStmt {}), _)       -- Syntactically illegal in mdo
  = pprPanic "rn_rec_stmt: ParStmt" (ppr stmt)

rn_rec_stmt _ _ stmt@(L _ (TransStmt {}), _)     -- Syntactically illegal in mdo
  = pprPanic "rn_rec_stmt: TransStmt" (ppr stmt)

rn_rec_stmt _ _ (L _ (LetStmt (L _ EmptyLocalBinds)), _)
  = panic "rn_rec_stmt: LetStmt EmptyLocalBinds"

rn_rec_stmt _ _ stmt@(L _ (ApplicativeStmt {}), _)
  = pprPanic "rn_rec_stmt: ApplicativeStmt" (ppr stmt)

rn_rec_stmts :: Outputable (body RdrName) =>
                (Located (body RdrName) -> RnM (Located (body Name), FreeVars))
             -> [Name]
             -> [(LStmtLR Name RdrName (Located (body RdrName)), FreeVars)]
             -> RnM [Segment (LStmt Name (Located (body Name)))]
rn_rec_stmts rnBody bndrs stmts
  = do { segs_s <- mapM (rn_rec_stmt rnBody bndrs) stmts
       ; return (concat segs_s) }

---------------------------------------------
segmentRecStmts :: SrcSpan -> HsStmtContext Name
                -> Stmt Name body
                -> [Segment (LStmt Name body)] -> FreeVars
                -> ([LStmt Name body], FreeVars)

segmentRecStmts loc ctxt empty_rec_stmt segs fvs_later
  | null segs
  = ([], fvs_later)

  | MDoExpr <- ctxt
  = segsToStmts empty_rec_stmt grouped_segs fvs_later
               -- Step 4: Turn the segments into Stmts
                --         Use RecStmt when and only when there are fwd refs
                --         Also gather up the uses from the end towards the
                --         start, so we can tell the RecStmt which things are
                --         used 'after' the RecStmt

  | otherwise
  = ([ L loc $
       empty_rec_stmt { recS_stmts = ss
                      , recS_later_ids = nameSetElems (defs `intersectNameSet` fvs_later)
                      , recS_rec_ids   = nameSetElems (defs `intersectNameSet` uses) }]
    , uses `plusFV` fvs_later)

  where
    (defs_s, uses_s, _, ss) = unzip4 segs
    defs = plusFVs defs_s
    uses = plusFVs uses_s

                -- Step 2: Fill in the fwd refs.
                --         The segments are all singletons, but their fwd-ref
                --         field mentions all the things used by the segment
                --         that are bound after their use
    segs_w_fwd_refs = addFwdRefs segs

                -- Step 3: Group together the segments to make bigger segments
                --         Invariant: in the result, no segment uses a variable
                --                    bound in a later segment
    grouped_segs = glomSegments ctxt segs_w_fwd_refs

----------------------------
addFwdRefs :: [Segment a] -> [Segment a]
-- So far the segments only have forward refs *within* the Stmt
--      (which happens for bind:  x <- ...x...)
-- This function adds the cross-seg fwd ref info

addFwdRefs segs
  = fst (foldr mk_seg ([], emptyNameSet) segs)
  where
    mk_seg (defs, uses, fwds, stmts) (segs, later_defs)
        = (new_seg : segs, all_defs)
        where
          new_seg = (defs, uses, new_fwds, stmts)
          all_defs = later_defs `unionNameSet` defs
          new_fwds = fwds `unionNameSet` (uses `intersectNameSet` later_defs)
                -- Add the downstream fwd refs here

{-
Note [Segmenting mdo]
~~~~~~~~~~~~~~~~~~~~~
NB. June 7 2012: We only glom segments that appear in an explicit mdo;
and leave those found in "do rec"'s intact.  See
http://ghc.haskell.org/trac/ghc/ticket/4148 for the discussion
leading to this design choice.  Hence the test in segmentRecStmts.

Note [Glomming segments]
~~~~~~~~~~~~~~~~~~~~~~~~
Glomming the singleton segments of an mdo into minimal recursive groups.

At first I thought this was just strongly connected components, but
there's an important constraint: the order of the stmts must not change.

Consider
     mdo { x <- ...y...
           p <- z
           y <- ...x...
           q <- x
           z <- y
           r <- x }

Here, the first stmt mention 'y', which is bound in the third.
But that means that the innocent second stmt (p <- z) gets caught
up in the recursion.  And that in turn means that the binding for
'z' has to be included... and so on.

Start at the tail { r <- x }
Now add the next one { z <- y ; r <- x }
Now add one more     { q <- x ; z <- y ; r <- x }
Now one more... but this time we have to group a bunch into rec
     { rec { y <- ...x... ; q <- x ; z <- y } ; r <- x }
Now one more, which we can add on without a rec
     { p <- z ;
       rec { y <- ...x... ; q <- x ; z <- y } ;
       r <- x }
Finally we add the last one; since it mentions y we have to
glom it together with the first two groups
     { rec { x <- ...y...; p <- z ; y <- ...x... ;
             q <- x ; z <- y } ;
       r <- x }
-}

glomSegments :: HsStmtContext Name
             -> [Segment (LStmt Name body)]
             -> [Segment [LStmt Name body]]  -- Each segment has a non-empty list of Stmts
-- See Note [Glomming segments]

glomSegments _ [] = []
glomSegments ctxt ((defs,uses,fwds,stmt) : segs)
        -- Actually stmts will always be a singleton
  = (seg_defs, seg_uses, seg_fwds, seg_stmts)  : others
  where
    segs'            = glomSegments ctxt segs
    (extras, others) = grab uses segs'
    (ds, us, fs, ss) = unzip4 extras

    seg_defs  = plusFVs ds `plusFV` defs
    seg_uses  = plusFVs us `plusFV` uses
    seg_fwds  = plusFVs fs `plusFV` fwds
    seg_stmts = stmt : concat ss

    grab :: NameSet             -- The client
         -> [Segment a]
         -> ([Segment a],       -- Needed by the 'client'
             [Segment a])       -- Not needed by the client
        -- The result is simply a split of the input
    grab uses dus
        = (reverse yeses, reverse noes)
        where
          (noes, yeses)           = span not_needed (reverse dus)
          not_needed (defs,_,_,_) = not (intersectsNameSet defs uses)

----------------------------------------------------
segsToStmts :: Stmt Name body                   -- A RecStmt with the SyntaxOps filled in
            -> [Segment [LStmt Name body]]      -- Each Segment has a non-empty list of Stmts
            -> FreeVars                         -- Free vars used 'later'
            -> ([LStmt Name body], FreeVars)

segsToStmts _ [] fvs_later = ([], fvs_later)
segsToStmts empty_rec_stmt ((defs, uses, fwds, ss) : segs) fvs_later
  = ASSERT( not (null ss) )
    (new_stmt : later_stmts, later_uses `plusFV` uses)
  where
    (later_stmts, later_uses) = segsToStmts empty_rec_stmt segs fvs_later
    new_stmt | non_rec   = head ss
             | otherwise = L (getLoc (head ss)) rec_stmt
    rec_stmt = empty_rec_stmt { recS_stmts     = ss
                              , recS_later_ids = nameSetElems used_later
                              , recS_rec_ids   = nameSetElems fwds }
    non_rec    = isSingleton ss && isEmptyNameSet fwds
    used_later = defs `intersectNameSet` later_uses
                                -- The ones needed after the RecStmt

{-
************************************************************************
*                                                                      *
ApplicativeDo
*                                                                      *
************************************************************************

Note [ApplicativeDo]

= Example =

For a sequence of statements

 do
     x <- A
     y <- B x
     z <- C
     return (f x y z)

We want to transform this to

  (\(x,y) z -> f x y z) <$> (do x <- A; y <- B x; return (x,y)) <*> C

It would be easy to notice that "y <- B x" and "z <- C" are
independent and do something like this:

 do
     x <- A
     (y,z) <- (,) <$> B x <*> C
     return (f x y z)

But this isn't enough! A and C were also independent, and this
transformation loses the ability to do A and C in parallel.

The algorithm works by first splitting the sequence of statements into
independent "segments", and a separate "tail" (the final statement). In
our example above, the segements would be

     [ x <- A
     , y <- B x ]

     [ z <- C ]

and the tail is:

     return (f x y z)

Then we take these segments and make an Applicative expression from them:

     (\(x,y) z -> return (f x y z))
       <$> do { x <- A; y <- B x; return (x,y) }
       <*> C

Finally, we recursively apply the transformation to each segment, to
discover any nested parallelism.

= Syntax & spec =

  expr ::= ... | do {stmt_1; ..; stmt_n} expr | ...

  stmt ::= pat <- expr
         | (arg_1 | ... | arg_n)  -- applicative composition, n>=1
         | ...                    -- other kinds of statement (e.g. let)

  arg ::= pat <- expr
        | {stmt_1; ..; stmt_n} {var_1..var_n}

(note that in the actual implementation,the expr in a do statement is
represented by a LastStmt as the final stmt, this is just a
representational issue and may change later.)

== Transformation to introduce applicative stmts ==

ado {} tail = tail
ado {pat <- expr} {return expr'} = (mkArg(pat <- expr)); return expr'
ado {one} tail = one : tail
ado stmts tail
  | n == 1 = ado before (ado after tail)
    where (before,after) = split(stmts_1)
  | n > 1  = (mkArg(stmts_1) | ... | mkArg(stmts_n)); tail
  where
    {stmts_1 .. stmts_n} = segments(stmts)

segments(stmts) =
  -- divide stmts into segments with no interdependencies

mkArg({pat <- expr}) = (pat <- expr)
mkArg({stmt_1; ...; stmt_n}) =
  {stmt_1; ...; stmt_n} {vars(stmt_1) u .. u vars(stmt_n)}

split({stmt_1; ..; stmt_n) =
  ({stmt_1; ..; stmt_i}, {stmt_i+1; ..; stmt_n})
  -- 1 <= i <= n
  -- i is a good place to insert a bind

== Desugaring for do ==

dsDo {} expr = expr

dsDo {pat <- rhs; stmts} expr =
   rhs >>= \pat -> dsDo stmts expr

dsDo {(arg_1 | ... | arg_n)} (return expr) =
  (\argpat (arg_1) .. argpat(arg_n) -> expr)
     <$> argexpr(arg_1)
     <*> ...
     <*> argexpr(arg_n)

dsDo {(arg_1 | ... | arg_n); stmts} expr =
  join (\argpat (arg_1) .. argpat(arg_n) -> dsDo stmts expr)
     <$> argexpr(arg_1)
     <*> ...
     <*> argexpr(arg_n)

-}

-- | rearrange a list of statements using ApplicativeDoStmt.  See
-- Note [ApplicativeDo].
rearrangeForApplicativeDo
  :: HsStmtContext Name
  -> [(LStmt Name (LHsExpr Name), FreeVars)]
  -> RnM ([LStmt Name (LHsExpr Name)], FreeVars)

rearrangeForApplicativeDo _ [] = return ([], emptyNameSet)
rearrangeForApplicativeDo ctxt stmts0 = do
  (stmts', fvs) <- ado ctxt stmts [last] last_fvs
  return (stmts', fvs)
  where (stmts,(last,last_fvs)) = findLast stmts0
        findLast [] = error "findLast"
        findLast [last] = ([],last)
        findLast (x:xs) = (x:rest,last) where (rest,last) = findLast xs

-- | The ApplicativeDo transformation.
ado
  :: HsStmtContext Name
  -> [(LStmt Name (LHsExpr Name), FreeVars)] -- ^ input statements
  -> [LStmt Name (LHsExpr Name)]             -- ^ the "tail"
  -> FreeVars                                -- ^ free variables of the tail
  -> RnM ( [LStmt Name (LHsExpr Name)]       -- ( output statements,
         , FreeVars )                        -- , things we needed
                                             --    e.g. <$>, <*>, join )

ado _ctxt []        tail _ = return (tail, emptyNameSet)

-- If we have a single bind, and we can do it without a join, transform
-- to an ApplicativeStmt.  This corresponds to the rule
--   dsBlock [pat <- rhs] (return expr) = expr <$> rhs
-- In the spec, but we do it here rather than in the desugarer,
-- because we need the typechecker to typecheck the <$> form rather than
-- the bind form, which would give rise to a Monad constraint.
ado ctxt [(L _ (BindStmt pat rhs _ _),_)] tail _
  | isIrrefutableHsPat pat, (False,tail') <- needJoin tail
  = mkApplicativeStmt ctxt [ApplicativeArgOne pat rhs] False tail'

ado _ctxt [(one,_)] tail _ = return (one:tail, emptyNameSet)

ado ctxt stmts tail tail_fvs =
  case segments stmts of  -- chop into segments
    [] -> panic "ado"
    [one] ->
      -- one indivisible segment, divide it by adding a bind
      adoSegment ctxt one tail tail_fvs
    segs ->
      -- multiple segments; recursively transform the segments, and
      -- combine into an ApplicativeStmt
      do { pairs <- mapM (adoSegmentArg ctxt tail_fvs) segs
         ; let (stmts', fvss) = unzip pairs
         ; let (need_join, tail') = needJoin tail
         ; (stmts, fvs) <- mkApplicativeStmt ctxt stmts' need_join tail'
         ; return (stmts, unionNameSets (fvs:fvss)) }

-- | Deal with an indivisible segment.  We pick a place to insert a
-- bind (it will actually be a join), and recursively transform the
-- two halves.
adoSegment
  :: HsStmtContext Name
  -> [(LStmt Name (LHsExpr Name), FreeVars)]
  -> [LStmt Name (LHsExpr Name)]
  -> FreeVars
  -> RnM ( [LStmt Name (LHsExpr Name)], FreeVars )
adoSegment ctxt stmts tail tail_fvs
 = do {  -- choose somewhere to put a bind
        let (before,after) = splitSegment stmts
      ; (stmts1, fvs1) <- ado ctxt after tail tail_fvs
      ; let tail1_fvs = unionNameSets (tail_fvs : map snd after)
      ; (stmts2, fvs2) <- ado ctxt before stmts1 tail1_fvs
      ; return (stmts2, fvs1 `plusFV` fvs2) }

-- | Given a segment, make an ApplicativeArg.  Here we recursively
-- call adoSegment on the segment's contents to extract any further
-- available parallelism.
adoSegmentArg
  :: HsStmtContext Name
  -> FreeVars
  -> [(LStmt Name (LHsExpr Name), FreeVars)]
  -> RnM (ApplicativeArg Name Name, FreeVars)
adoSegmentArg _ _ [(L _ (BindStmt pat exp _ _),_)] =
  return (ApplicativeArgOne pat exp, emptyFVs)
adoSegmentArg ctxt tail_fvs stmts =
  do { let pvarset = mkNameSet (concatMap (collectStmtBinders.unLoc.fst) stmts)
                      `intersectNameSet` tail_fvs
           pvars = nameSetElems pvarset
           pat = mkBigLHsVarPatTup pvars
           tup = mkBigLHsVarTup pvars
     ; (stmts',fvs2) <- adoSegment ctxt stmts [] pvarset
     ; (mb_ret, fvs1) <- case () of
          _ | L _ ApplicativeStmt{} <- last stmts' ->
              return (unLoc tup, emptyNameSet)
            | otherwise -> do
              (ret,fvs) <- lookupStmtName ctxt returnMName
              return (HsApp (noLoc ret) tup, fvs)
     ; return ( ApplicativeArgMany stmts' mb_ret pat
              , fvs1 `plusFV` fvs2) }

-- | Divide a sequence of statements into segments, where no segment
-- depends on any variables defined by a statement in another segment.
segments
  :: [(LStmt Name (LHsExpr Name), FreeVars)]
  -> [[(LStmt Name (LHsExpr Name), FreeVars)]]
segments stmts = map fst $ merge $ reverse $ map reverse $ walk (reverse stmts)
  where
    allvars = mkNameSet (concatMap (collectStmtBinders.unLoc.fst) stmts)

    -- We would rather not have a segment that just has LetStmts in
    -- it, so combine those with an adjacent segment where possible.
    merge [] = []
    merge (seg : segs)
       = case rest of
          [] -> [(seg,all_lets)]
          ((s,s_lets):ss) | all_lets || s_lets
               -> (seg ++ s, all_lets && s_lets) : ss
          _otherwise -> (seg,all_lets) : rest
      where
        rest = merge segs
        all_lets = all (not . isBindStmt . fst) seg

    walk [] = []
    walk ((stmt,fvs) : stmts) = ((stmt,fvs) : seg) : walk rest
      where (seg,rest) = chunter (fvs `intersectNameSet` allvars) stmts

    chunter _ [] = ([], [])
    chunter vars ((stmt,fvs) : rest)
       | not (isEmptyNameSet vars)
       = ((stmt,fvs) : chunk, rest')
       where (chunk,rest') = chunter vars' rest
             evars = fvs `intersectNameSet` allvars
             pvars = mkNameSet (collectStmtBinders (unLoc stmt))
             vars' = (vars `minusNameSet` pvars) `unionNameSet` evars
    chunter _ rest = ([], rest)

    isBindStmt (L _ BindStmt{}) = True
    isBindStmt _ = False

-- | Find a "good" place to insert a bind in an indivisible segment.
-- This is the only place where we use heuristics.  The current
-- heuristic is to peel off the first group of independent statements
-- and put the bind after those.
splitSegment
  :: [(LStmt Name (LHsExpr Name), FreeVars)]
  -> ( [(LStmt Name (LHsExpr Name), FreeVars)]
     , [(LStmt Name (LHsExpr Name), FreeVars)] )
splitSegment stmts
  | Just (lets,binds,rest) <- slurpIndependentStmts stmts
  =  if not (null lets)
       then (lets, binds++rest)
       else (lets++binds, rest)
  | otherwise
  = case stmts of
      (x:xs) -> ([x],xs)
      _other -> (stmts,[])

slurpIndependentStmts
   :: [(LStmt Name (Located (body Name)), FreeVars)]
   -> Maybe ( [(LStmt Name (Located (body Name)), FreeVars)] -- LetStmts
            , [(LStmt Name (Located (body Name)), FreeVars)] -- BindStmts
            , [(LStmt Name (Located (body Name)), FreeVars)] )
slurpIndependentStmts stmts = go [] [] emptyNameSet stmts
 where
  -- If we encounter a BindStmt that doesn't depend on a previous BindStmt
  -- in this group, then add it to the group.
  go lets indep bndrs ((L loc (BindStmt pat body bind_op fail_op), fvs) : rest)
    | isEmptyNameSet (bndrs `intersectNameSet` fvs)
    = go lets ((L loc (BindStmt pat body bind_op fail_op), fvs) : indep)
         bndrs' rest
    where bndrs' = bndrs `unionNameSet` mkNameSet (collectPatBinders pat)
  -- If we encounter a LetStmt that doesn't depend on a BindStmt in this
  -- group, then move it to the beginning, so that it doesn't interfere with
  -- grouping more BindStmts.
  -- TODO: perhaps we shouldn't do this if there are any strict bindings,
  -- because we might be moving evaluation earlier.
  go lets indep bndrs ((L loc (LetStmt binds), fvs) : rest)
    | isEmptyNameSet (bndrs `intersectNameSet` fvs)
    = go ((L loc (LetStmt binds), fvs) : lets) indep bndrs rest
  go _ []  _ _ = Nothing
  go _ [_] _ _ = Nothing
  go lets indep _ stmts = Just (reverse lets, reverse indep, stmts)

-- | Build an ApplicativeStmt, and strip the "return" from the tail
-- if necessary.
--
-- For example, if we start with
--   do x <- E1; y <- E2; return (f x y)
-- then we get
--   do (E1[x] | E2[y]); f x y
--
-- the LastStmt in this case has the return removed, but we set the
-- flag on the LastStmt to indicate this, so that we can print out the
-- original statement correctly in error messages.  It is easier to do
-- it this way rather than try to ignore the return later in both the
-- typechecker and the desugarer (I tried it that way first!).
mkApplicativeStmt
  :: HsStmtContext Name
  -> [ApplicativeArg Name Name]         -- ^ The args
  -> Bool                               -- ^ True <=> need a join
  -> [LStmt Name (LHsExpr Name)]        -- ^ The body statements
  -> RnM ([LStmt Name (LHsExpr Name)], FreeVars)
mkApplicativeStmt ctxt args need_join body_stmts
  = do { (fmap_op, fvs1) <- lookupStmtName ctxt fmapName
       ; (ap_op, fvs2) <- lookupStmtName ctxt apAName
       ; (mb_join, fvs3) <-
           if need_join then
             do { (join_op, fvs) <- lookupStmtName ctxt joinMName
                ; return (Just join_op, fvs) }
           else
             return (Nothing, emptyNameSet)
       ; let applicative_stmt = noLoc $ ApplicativeStmt
               (zip (fmap_op : repeat ap_op) args)
               mb_join
               placeHolderType
       ; return ( applicative_stmt : body_stmts
                , fvs1 `plusFV` fvs2 `plusFV` fvs3) }

-- | Given the statements following an ApplicativeStmt, determine whether
-- we need a @join@ or not, and remove the @return@ if necessary.
needJoin :: [LStmt Name (LHsExpr Name)] -> (Bool, [LStmt Name (LHsExpr Name)])
needJoin [] = (False, [])  -- we're in an ApplicativeArg
needJoin [L loc (LastStmt e _ t)]
 | Just arg <- isReturnApp e = (False, [L loc (LastStmt arg True t)])
needJoin stmts = (True, stmts)

-- | @Just e@, if the expression is @return e@, otherwise @Nothing@
isReturnApp :: LHsExpr Name -> Maybe (LHsExpr Name)
isReturnApp (L _ (HsPar expr)) = isReturnApp expr
isReturnApp (L _ (HsApp f arg))
  | is_return f = Just arg
  | otherwise = Nothing
 where
  is_return (L _ (HsPar e)) = is_return e
  is_return (L _ (HsVar r)) = r == returnMName
       -- TODO: I don't know how to get this right for rebindable syntax
  is_return _ = False
isReturnApp _ = Nothing


{-
************************************************************************
*                                                                      *
\subsubsection{Errors}
*                                                                      *
************************************************************************
-}

checkEmptyStmts :: HsStmtContext Name -> RnM ()
-- We've seen an empty sequence of Stmts... is that ok?
checkEmptyStmts ctxt
  = unless (okEmpty ctxt) (addErr (emptyErr ctxt))

okEmpty :: HsStmtContext a -> Bool
okEmpty (PatGuard {}) = True
okEmpty _             = False

emptyErr :: HsStmtContext Name -> SDoc
emptyErr (ParStmtCtxt {})   = ptext (sLit "Empty statement group in parallel comprehension")
emptyErr (TransStmtCtxt {}) = ptext (sLit "Empty statement group preceding 'group' or 'then'")
emptyErr ctxt               = ptext (sLit "Empty") <+> pprStmtContext ctxt

----------------------
checkLastStmt :: Outputable (body RdrName) => HsStmtContext Name
              -> LStmt RdrName (Located (body RdrName))
              -> RnM (LStmt RdrName (Located (body RdrName)))
checkLastStmt ctxt lstmt@(L loc stmt)
  = case ctxt of
      ListComp  -> check_comp
      MonadComp -> check_comp
      PArrComp  -> check_comp
      ArrowExpr -> check_do
      DoExpr    -> check_do
      MDoExpr   -> check_do
      _         -> check_other
  where
    check_do    -- Expect BodyStmt, and change it to LastStmt
      = case stmt of
          BodyStmt e _ _ _ -> return (L loc (mkLastStmt e))
          LastStmt {}      -> return lstmt   -- "Deriving" clauses may generate a
                                             -- LastStmt directly (unlike the parser)
          _                -> do { addErr (hang last_error 2 (ppr stmt)); return lstmt }
    last_error = (ptext (sLit "The last statement in") <+> pprAStmtContext ctxt
                  <+> ptext (sLit "must be an expression"))

    check_comp  -- Expect LastStmt; this should be enforced by the parser!
      = case stmt of
          LastStmt {} -> return lstmt
          _           -> pprPanic "checkLastStmt" (ppr lstmt)

    check_other -- Behave just as if this wasn't the last stmt
      = do { checkStmt ctxt lstmt; return lstmt }

-- Checking when a particular Stmt is ok
checkStmt :: HsStmtContext Name
          -> LStmt RdrName (Located (body RdrName))
          -> RnM ()
checkStmt ctxt (L _ stmt)
  = do { dflags <- getDynFlags
       ; case okStmt dflags ctxt stmt of
           IsValid        -> return ()
           NotValid extra -> addErr (msg $$ extra) }
  where
   msg = sep [ ptext (sLit "Unexpected") <+> pprStmtCat stmt <+> ptext (sLit "statement")
             , ptext (sLit "in") <+> pprAStmtContext ctxt ]

pprStmtCat :: Stmt a body -> SDoc
pprStmtCat (TransStmt {})     = ptext (sLit "transform")
pprStmtCat (LastStmt {})      = ptext (sLit "return expression")
pprStmtCat (BodyStmt {})      = ptext (sLit "body")
pprStmtCat (BindStmt {})      = ptext (sLit "binding")
pprStmtCat (LetStmt {})       = ptext (sLit "let")
pprStmtCat (RecStmt {})       = ptext (sLit "rec")
pprStmtCat (ParStmt {})       = ptext (sLit "parallel")
pprStmtCat (ApplicativeStmt {}) = panic "pprStmtCat: ApplicativeStmt"

------------
emptyInvalid :: Validity  -- Payload is the empty document
emptyInvalid = NotValid Outputable.empty

okStmt, okDoStmt, okCompStmt, okParStmt, okPArrStmt
   :: DynFlags -> HsStmtContext Name
   -> Stmt RdrName (Located (body RdrName)) -> Validity
-- Return Nothing if OK, (Just extra) if not ok
-- The "extra" is an SDoc that is appended to an generic error message

okStmt dflags ctxt stmt
  = case ctxt of
      PatGuard {}        -> okPatGuardStmt stmt
      ParStmtCtxt ctxt   -> okParStmt  dflags ctxt stmt
      DoExpr             -> okDoStmt   dflags ctxt stmt
      MDoExpr            -> okDoStmt   dflags ctxt stmt
      ArrowExpr          -> okDoStmt   dflags ctxt stmt
      GhciStmtCtxt       -> okDoStmt   dflags ctxt stmt
      ListComp           -> okCompStmt dflags ctxt stmt
      MonadComp          -> okCompStmt dflags ctxt stmt
      PArrComp           -> okPArrStmt dflags ctxt stmt
      TransStmtCtxt ctxt -> okStmt dflags ctxt stmt

-------------
okPatGuardStmt :: Stmt RdrName (Located (body RdrName)) -> Validity
okPatGuardStmt stmt
  = case stmt of
      BodyStmt {} -> IsValid
      BindStmt {} -> IsValid
      LetStmt {}  -> IsValid
      _           -> emptyInvalid

-------------
okParStmt dflags ctxt stmt
  = case stmt of
      LetStmt (L _ (HsIPBinds {})) -> emptyInvalid
      _                            -> okStmt dflags ctxt stmt

----------------
okDoStmt dflags ctxt stmt
  = case stmt of
       RecStmt {}
         | Opt_RecursiveDo `xopt` dflags -> IsValid
         | ArrowExpr <- ctxt -> IsValid    -- Arrows allows 'rec'
         | otherwise         -> NotValid (ptext (sLit "Use RecursiveDo"))
       BindStmt {} -> IsValid
       LetStmt {}  -> IsValid
       BodyStmt {} -> IsValid
       _           -> emptyInvalid

----------------
okCompStmt dflags _ stmt
  = case stmt of
       BindStmt {} -> IsValid
       LetStmt {}  -> IsValid
       BodyStmt {} -> IsValid
       ParStmt {}
         | Opt_ParallelListComp `xopt` dflags -> IsValid
         | otherwise -> NotValid (ptext (sLit "Use ParallelListComp"))
       TransStmt {}
         | Opt_TransformListComp `xopt` dflags -> IsValid
         | otherwise -> NotValid (ptext (sLit "Use TransformListComp"))
       RecStmt {}  -> emptyInvalid
       LastStmt {} -> emptyInvalid  -- Should not happen (dealt with by checkLastStmt)
       ApplicativeStmt {} -> emptyInvalid

----------------
okPArrStmt dflags _ stmt
  = case stmt of
       BindStmt {} -> IsValid
       LetStmt {}  -> IsValid
       BodyStmt {} -> IsValid
       ParStmt {}
         | Opt_ParallelListComp `xopt` dflags -> IsValid
         | otherwise -> NotValid (ptext (sLit "Use ParallelListComp"))
       TransStmt {} -> emptyInvalid
       RecStmt {}   -> emptyInvalid
       LastStmt {}  -> emptyInvalid  -- Should not happen (dealt with by checkLastStmt)
       ApplicativeStmt {} -> emptyInvalid

---------
checkTupleSection :: [LHsTupArg RdrName] -> RnM ()
checkTupleSection args
  = do  { tuple_section <- xoptM Opt_TupleSections
        ; checkErr (all tupArgPresent args || tuple_section) msg }
  where
    msg = ptext (sLit "Illegal tuple section: use TupleSections")

---------
sectionErr :: HsExpr RdrName -> SDoc
sectionErr expr
  = hang (ptext (sLit "A section must be enclosed in parentheses"))
       2 (ptext (sLit "thus:") <+> (parens (ppr expr)))

patSynErr :: HsExpr RdrName -> RnM (HsExpr Name, FreeVars)
patSynErr e = do { addErr (sep [ptext (sLit "Pattern syntax in expression context:"),
                                nest 4 (ppr e)])
                 ; return (EWildPat, emptyFVs) }

badIpBinds :: Outputable a => SDoc -> a -> SDoc
badIpBinds what binds
  = hang (ptext (sLit "Implicit-parameter bindings illegal in") <+> what)
         2 (ppr binds)<|MERGE_RESOLUTION|>--- conflicted
+++ resolved
@@ -255,25 +255,18 @@
     rnTupArg (L l (Missing _)) = return (L l (Missing placeHolderType)
                                         , emptyFVs)
 
-<<<<<<< HEAD
-rnExpr (RecordCon con_id _ rec_binds@(HsRecFields { rec_dotdot = dd }) _)
+rnExpr (RecordCon { rcon_con_name = con_id
+                  , rcon_flds = rec_binds@(HsRecFields { rec_dotdot = dd }) })
   = do { con_lname@(L _ con_name) <- lookupLocatedOccRn con_id
        ; (flds, fvs)   <- rnHsRecFields (HsRecFieldCon con_name) HsVar rec_binds
        ; (flds', fvss) <- mapAndUnzipM rn_field flds
        ; let rec_binds' = HsRecFields { rec_flds = flds', rec_dotdot = dd }
-       ; return ( RecordCon con_lname noPostTcExpr rec_binds' PlaceHolder
+       ; return (RecordCon { rcon_con_name = con_lname, rcon_flds = rec_binds'
+                           , rcon_con_expr = noPostTcExpr, rcon_con_like = PlaceHolder }
                 , fvs `plusFV` plusFVs fvss `addOneFV` con_name) }
   where
     rn_field (L l fld) = do { (arg', fvs) <- rnLExpr (hsRecFieldArg fld)
                             ; return (L l (fld { hsRecFieldArg = arg' }), fvs) }
-=======
-rnExpr (RecordCon { rcon_con_name = con_id, rcon_flds = rbinds })
-  = do  { conname <- lookupLocatedOccRn con_id
-        ; (rbinds', fvRbinds) <- rnHsRecBinds (HsRecFieldCon (unLoc conname)) rbinds
-        ; return (RecordCon { rcon_con_name = conname, rcon_flds = rbinds'
-                            , rcon_con_expr = noPostTcExpr, rcon_con_like = PlaceHolder },
-                  fvRbinds `addOneFV` unLoc conname ) }
->>>>>>> f40fe62d
 
 rnExpr (RecordUpd { rupd_expr = expr, rupd_flds = rbinds })
   = do  { (expr', fvExpr) <- rnLExpr expr
