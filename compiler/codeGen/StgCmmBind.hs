<<<<<<< HEAD
{-# LANGUAGE CPP #-}
{-# LANGUAGE BangPatterns #-}

=======
>>>>>>> 01bb17fd
-----------------------------------------------------------------------------
--
-- Stg to C-- code generation: bindings
--
-- (c) The University of Glasgow 2004-2006
--
-----------------------------------------------------------------------------

module StgCmmBind (
        cgTopRhsClosure,
        cgBind,
        emitBlackHoleCode,
        pushUpdateFrame, emitUpdateFrame
  ) where

import GhcPrelude hiding ((<*>))

import StgCmmExpr
import StgCmmMonad
import StgCmmEnv
import StgCmmCon
import StgCmmHeap
import StgCmmProf (ldvEnterClosure, enterCostCentreFun, enterCostCentreThunk,
                   initUpdFrameProf)
import StgCmmTicky
import StgCmmLayout
import StgCmmUtils
import StgCmmClosure
import StgCmmForeign    (emitPrimCall)

import MkGraph
import CoreSyn          ( AltCon(..), tickishIsCode )
import BlockId
import SMRep
import Cmm
import CmmInfo
import CmmUtils
import CLabel
import StgSyn
import CostCentre
import Id
import IdInfo
import Name
import Module
import ListSetOps
import Util
import BasicTypes
import Outputable
import FastString
import DynFlags

import Control.Monad

------------------------------------------------------------------------
--              Top-level bindings
------------------------------------------------------------------------

-- For closures bound at top level, allocate in static space.
-- They should have no free variables.

cgTopRhsClosure :: DynFlags
                -> RecFlag              -- member of a recursive group?
                -> Id
                -> CostCentreStack      -- Optional cost centre annotation
                -> StgBinderInfo
                -> UpdateFlag
                -> [Id]                 -- Args
                -> StgExpr
                -> (CgIdInfo, FCode ())

cgTopRhsClosure dflags rec id ccs _ upd_flag args body =
  let closure_label = mkLocalClosureLabel (idName id) (idCafInfo id)
      cg_id_info    = litIdInfo dflags id lf_info (CmmLabel closure_label)
      lf_info       = mkClosureLFInfo dflags id TopLevel [] upd_flag args
  in (cg_id_info, gen_code dflags lf_info closure_label)
  where
  -- special case for a indirection (f = g).  We create an IND_STATIC
  -- closure pointing directly to the indirectee.  This is exactly
  -- what the CAF will eventually evaluate to anyway, we're just
  -- shortcutting the whole process, and generating a lot less code
  -- (#7308)
  --
  -- Note: we omit the optimisation when this binding is part of a
  -- recursive group, because the optimisation would inhibit the black
  -- hole detection from working in that case.  Test
  -- concurrent/should_run/4030 fails, for instance.
  --
  gen_code dflags _ closure_label
    | StgApp f [] <- body, null args, isNonRec rec
    = do
         cg_info <- getCgIdInfo f
         let closure_rep   = mkStaticClosureFields dflags
                                    indStaticInfoTable ccs MayHaveCafRefs
                                    [unLit (idInfoToAmode cg_info)]
         emitDataLits closure_label closure_rep
         return ()

  gen_code dflags lf_info _closure_label
   = do { let name = idName id
        ; mod_name <- getModuleName
        ; let descr         = closureDescription dflags mod_name name
              closure_info  = mkClosureInfo dflags True id lf_info 0 0 descr

        -- We don't generate the static closure here, because we might
        -- want to add references to static closures to it later.  The
        -- static closure is generated by CmmBuildInfoTables.updInfoSRTs,
        -- See Note [SRTs], specifically the [FUN] optimisation.

        ; let fv_details :: [(NonVoid Id, ByteOff)]
              header = if isLFThunk lf_info then ThunkHeader else StdHeader
              (_, _, fv_details) = mkVirtHeapOffsets dflags header []
        -- Don't drop the non-void args until the closure info has been made
        ; forkClosureBody (closureCodeBody True id closure_info ccs
                                (nonVoidIds args) (length args) body fv_details)

        ; return () }

  unLit (CmmLit l) = l
  unLit _ = panic "unLit"

------------------------------------------------------------------------
--              Non-top-level bindings
------------------------------------------------------------------------

cgBind :: StgBinding -> FCode ()
cgBind (StgNonRec name rhs)
  = do  { (info, fcode) <- cgRhs name rhs
        ; addBindC info
        ; init <- fcode
        ; emit init }
        -- init cannot be used in body, so slightly better to sink it eagerly

cgBind (StgRec pairs)
  = do  {  r <- sequence $ unzipWith cgRhs pairs
        ;  let (id_infos, fcodes) = unzip r
        ;  addBindsC id_infos
        ;  (inits, body) <- getCodeR $ sequence fcodes
        ;  emit (catAGraphs inits <*> body) }

{- Note [cgBind rec]

   Recursive let-bindings are tricky.
   Consider the following pseudocode:

     let x = \_ ->  ... y ...
         y = \_ ->  ... z ...
         z = \_ ->  ... x ...
     in ...

   For each binding, we need to allocate a closure, and each closure must
   capture the address of the other closures.
   We want to generate the following C-- code:
     // Initialization Code
     x = hp - 24; // heap address of x's closure
     y = hp - 40; // heap address of x's closure
     z = hp - 64; // heap address of x's closure
     // allocate and initialize x
     m[hp-8]   = ...
     m[hp-16]  = y       // the closure for x captures y
     m[hp-24] = x_info;
     // allocate and initialize y
     m[hp-32] = z;       // the closure for y captures z
     m[hp-40] = y_info;
     // allocate and initialize z
     ...

   For each closure, we must generate not only the code to allocate and
   initialize the closure itself, but also some initialization Code that
   sets a variable holding the closure pointer.

   We could generate a pair of the (init code, body code), but since
   the bindings are recursive we also have to initialise the
   environment with the CgIdInfo for all the bindings before compiling
   anything.  So we do this in 3 stages:

     1. collect all the CgIdInfos and initialise the environment
     2. compile each binding into (init, body) code
     3. emit all the inits, and then all the bodies

   We'd rather not have separate functions to do steps 1 and 2 for
   each binding, since in pratice they share a lot of code.  So we
   have just one function, cgRhs, that returns a pair of the CgIdInfo
   for step 1, and a monadic computation to generate the code in step
   2.

   The alternative to separating things in this way is to use a
   fixpoint.  That's what we used to do, but it introduces a
   maintenance nightmare because there is a subtle dependency on not
   being too strict everywhere.  Doing things this way means that the
   FCode monad can be strict, for example.
 -}

cgRhs :: Id
      -> StgRhs
      -> FCode (
                 CgIdInfo         -- The info for this binding
               , FCode CmmAGraph  -- A computation which will generate the
                                  -- code for the binding, and return an
                                  -- assignent of the form "x = Hp - n"
                                  -- (see above)
               )

cgRhs id (StgRhsCon cc con args)
  = withNewTickyCounterCon (idName id) $
    buildDynCon id True cc con (assertNonVoidStgArgs args)
      -- con args are always non-void,
      -- see Note [Post-unarisation invariants] in UnariseStg

{- See Note [GC recovery] in compiler/codeGen/StgCmmClosure.hs -}
cgRhs id (StgRhsClosure cc bi fvs upd_flag args body)
  = do dflags <- getDynFlags
       mkRhsClosure dflags id cc bi (nonVoidIds fvs) upd_flag args body

------------------------------------------------------------------------
--              Non-constructor right hand sides
------------------------------------------------------------------------

mkRhsClosure :: DynFlags -> Id -> CostCentreStack -> StgBinderInfo
             -> [NonVoid Id]                    -- Free vars
             -> UpdateFlag
             -> [Id]                            -- Args
             -> StgExpr
             -> FCode (CgIdInfo, FCode CmmAGraph)

{- mkRhsClosure looks for two special forms of the right-hand side:
        a) selector thunks
        b) AP thunks

If neither happens, it just calls mkClosureLFInfo.  You might think
that mkClosureLFInfo should do all this, but it seems wrong for the
latter to look at the structure of an expression

Note [Selectors]
~~~~~~~~~~~~~~~~
We look at the body of the closure to see if it's a selector---turgid,
but nothing deep.  We are looking for a closure of {\em exactly} the
form:

...  = [the_fv] \ u [] ->
         case the_fv of
           con a_1 ... a_n -> a_i

Note [Ap thunks]
~~~~~~~~~~~~~~~~
A more generic AP thunk of the form

        x = [ x_1...x_n ] \.. [] -> x_1 ... x_n

A set of these is compiled statically into the RTS, so we just use
those.  We could extend the idea to thunks where some of the x_i are
global ids (and hence not free variables), but this would entail
generating a larger thunk.  It might be an option for non-optimising
compilation, though.

We only generate an Ap thunk if all the free variables are pointers,
for semi-obvious reasons.

-}

---------- Note [Selectors] ------------------
mkRhsClosure    dflags bndr _cc _bi
                [NonVoid the_fv]                -- Just one free var
                upd_flag                -- Updatable thunk
                []                      -- A thunk
                expr
  | let strip = snd . stripStgTicksTop (not . tickishIsCode)
  , StgCase (StgApp scrutinee [{-no args-}])
         _   -- ignore bndr
         (AlgAlt _)
         [(DataAlt _, params, sel_expr)] <- strip expr
  , StgApp selectee [{-no args-}] <- strip sel_expr
  , the_fv == scrutinee                -- Scrutinee is the only free variable

  , let (_, _, params_w_offsets) = mkVirtConstrOffsets dflags (addIdReps (assertNonVoidIds params))
                                   -- pattern binders are always non-void,
                                   -- see Note [Post-unarisation invariants] in UnariseStg
  , Just the_offset <- assocMaybe params_w_offsets (NonVoid selectee)

  , let offset_into_int = bytesToWordsRoundUp dflags the_offset
                          - fixedHdrSizeW dflags
  , offset_into_int <= mAX_SPEC_SELECTEE_SIZE dflags -- Offset is small enough
  = -- NOT TRUE: ASSERT(is_single_constructor)
    -- The simplifier may have statically determined that the single alternative
    -- is the only possible case and eliminated the others, even if there are
    -- other constructors in the datatype.  It's still ok to make a selector
    -- thunk in this case, because we *know* which constructor the scrutinee
    -- will evaluate to.
    --
    -- srt is discarded; it must be empty
    let lf_info = mkSelectorLFInfo bndr offset_into_int (isUpdatable upd_flag)
    in cgRhsStdThunk bndr lf_info [StgVarArg the_fv]

---------- Note [Ap thunks] ------------------
mkRhsClosure    dflags bndr _cc _bi
                fvs
                upd_flag
                []                      -- No args; a thunk
                (StgApp fun_id args)

  -- We are looking for an "ApThunk"; see data con ApThunk in StgCmmClosure
  -- of form (x1 x2 .... xn), where all the xi are locals (not top-level)
  -- So the xi will all be free variables
  | args `lengthIs` (n_fvs-1)  -- This happens only if the fun_id and
                               -- args are all distinct local variables
                               -- The "-1" is for fun_id
    -- Missed opportunity:   (f x x) is not detected
  , all (isGcPtrRep . idPrimRep . fromNonVoid) fvs
  , isUpdatable upd_flag
  , n_fvs <= mAX_SPEC_AP_SIZE dflags
  , not (gopt Opt_SccProfilingOn dflags)
                         -- not when profiling: we don't want to
                         -- lose information about this particular
                         -- thunk (e.g. its type) (#949)

          -- Ha! an Ap thunk
  = cgRhsStdThunk bndr lf_info payload

  where
    n_fvs   = length fvs
    lf_info = mkApLFInfo bndr upd_flag n_fvs
    -- the payload has to be in the correct order, hence we can't
    -- just use the fvs.
    payload = StgVarArg fun_id : args

---------- Default case ------------------
mkRhsClosure dflags bndr cc _ fvs upd_flag args body
  = do  { let lf_info = mkClosureLFInfo dflags bndr NotTopLevel fvs upd_flag args
        ; (id_info, reg) <- rhsIdInfo bndr lf_info
        ; return (id_info, gen_code lf_info reg) }
 where
 gen_code lf_info reg
  = do  {       -- LAY OUT THE OBJECT
        -- If the binder is itself a free variable, then don't store
        -- it in the closure.  Instead, just bind it to Node on entry.
        -- NB we can be sure that Node will point to it, because we
        -- haven't told mkClosureLFInfo about this; so if the binder
        -- _was_ a free var of its RHS, mkClosureLFInfo thinks it *is*
        -- stored in the closure itself, so it will make sure that
        -- Node points to it...
        ; let   reduced_fvs = filter (NonVoid bndr /=) fvs

        -- MAKE CLOSURE INFO FOR THIS CLOSURE
        ; mod_name <- getModuleName
        ; dflags <- getDynFlags
        ; let   name  = idName bndr
                descr = closureDescription dflags mod_name name
                fv_details :: [(NonVoid Id, ByteOff)]
                header = if isLFThunk lf_info then ThunkHeader else StdHeader
                (tot_wds, ptr_wds, fv_details)
                   = mkVirtHeapOffsets dflags header (addIdReps reduced_fvs)
                closure_info = mkClosureInfo dflags False       -- Not static
                                             bndr lf_info tot_wds ptr_wds
                                             descr

        -- BUILD ITS INFO TABLE AND CODE
        ; forkClosureBody $
                -- forkClosureBody: (a) ensure that bindings in here are not seen elsewhere
                --                  (b) ignore Sequel from context; use empty Sequel
                -- And compile the body
                closureCodeBody False bndr closure_info cc (nonVoidIds args)
                                (length args) body fv_details

        -- BUILD THE OBJECT
--      ; (use_cc, blame_cc) <- chooseDynCostCentres cc args body
        ; let use_cc = cccsExpr; blame_cc = cccsExpr
        ; emit (mkComment $ mkFastString "calling allocDynClosure")
        ; let toVarArg (NonVoid a, off) = (NonVoid (StgVarArg a), off)
        ; let info_tbl = mkCmmInfo closure_info bndr currentCCS
        ; hp_plus_n <- allocDynClosure (Just bndr) info_tbl lf_info use_cc blame_cc
                                         (map toVarArg fv_details)

        -- RETURN
        ; return (mkRhsInit dflags reg lf_info hp_plus_n) }

-------------------------
cgRhsStdThunk
        :: Id
        -> LambdaFormInfo
        -> [StgArg]             -- payload
        -> FCode (CgIdInfo, FCode CmmAGraph)

cgRhsStdThunk bndr lf_info payload
 = do  { (id_info, reg) <- rhsIdInfo bndr lf_info
       ; return (id_info, gen_code reg)
       }
 where
 gen_code reg  -- AHA!  A STANDARD-FORM THUNK
  = withNewTickyCounterStdThunk (lfUpdatable lf_info) (idName bndr) $
    do
  {     -- LAY OUT THE OBJECT
    mod_name <- getModuleName
  ; dflags <- getDynFlags
  ; let header = if isLFThunk lf_info then ThunkHeader else StdHeader
        (tot_wds, ptr_wds, payload_w_offsets)
            = mkVirtHeapOffsets dflags header
                (addArgReps (nonVoidStgArgs payload))

        descr = closureDescription dflags mod_name (idName bndr)
        closure_info = mkClosureInfo dflags False       -- Not static
                                     bndr lf_info tot_wds ptr_wds
                                     descr

--  ; (use_cc, blame_cc) <- chooseDynCostCentres cc [{- no args-}] body
  ; let use_cc = cccsExpr; blame_cc = cccsExpr


        -- BUILD THE OBJECT
  ; let info_tbl = mkCmmInfo closure_info bndr currentCCS
  ; hp_plus_n <- allocDynClosure (Just bndr) info_tbl lf_info
                                   use_cc blame_cc payload_w_offsets

        -- RETURN
  ; return (mkRhsInit dflags reg lf_info hp_plus_n) }


mkClosureLFInfo :: DynFlags
                -> Id           -- The binder
                -> TopLevelFlag -- True of top level
                -> [NonVoid Id] -- Free vars
                -> UpdateFlag   -- Update flag
                -> [Id]         -- Args
                -> LambdaFormInfo
mkClosureLFInfo dflags bndr top fvs upd_flag args
  | null args =
        mkLFThunk (idType bndr) top (map fromNonVoid fvs) upd_flag
  | otherwise =
        mkLFReEntrant top (map fromNonVoid fvs) args (mkArgDescr dflags args)


------------------------------------------------------------------------
--              The code for closures
------------------------------------------------------------------------

closureCodeBody :: Bool            -- whether this is a top-level binding
                -> Id              -- the closure's name
                -> ClosureInfo     -- Lots of information about this closure
                -> CostCentreStack -- Optional cost centre attached to closure
                -> [NonVoid Id]    -- incoming args to the closure
                -> Int             -- arity, including void args
                -> StgExpr
                -> [(NonVoid Id, ByteOff)] -- the closure's free vars
                -> FCode ()

{- There are two main cases for the code for closures.

* If there are *no arguments*, then the closure is a thunk, and not in
  normal form. So it should set up an update frame (if it is
  shared). NB: Thunks cannot have a primitive type!

* If there is *at least one* argument, then this closure is in
  normal form, so there is no need to set up an update frame.
-}

closureCodeBody top_lvl bndr cl_info cc _args arity body fv_details
  | arity == 0 -- No args i.e. thunk
  = withNewTickyCounterThunk
        (isStaticClosure cl_info)
        (closureUpdReqd cl_info)
        (closureName cl_info) $
    emitClosureProcAndInfoTable top_lvl bndr lf_info info_tbl [] $
      \(_, node, _) -> thunkCode cl_info fv_details cc node arity body
   where
     lf_info  = closureLFInfo cl_info
     info_tbl = mkCmmInfo cl_info bndr cc

closureCodeBody top_lvl bndr cl_info cc args arity body fv_details
  = -- Note: args may be [], if all args are Void
    withNewTickyCounterFun
        (closureSingleEntry cl_info)
        (closureName cl_info)
        args $ do {

        ; let
             lf_info  = closureLFInfo cl_info
             info_tbl = mkCmmInfo cl_info bndr cc

        -- Emit the main entry code
        ; emitClosureProcAndInfoTable top_lvl bndr lf_info info_tbl args $
            \(_offset, node, arg_regs) -> do
                -- Emit slow-entry code (for entering a closure through a PAP)
                { mkSlowEntryCode bndr cl_info arg_regs
                ; dflags <- getDynFlags
                ; let node_points = nodeMustPointToIt dflags lf_info
                      node' = if node_points then Just node else Nothing
                ; loop_header_id <- newBlockId
                -- Extend reader monad with information that
                -- self-recursive tail calls can be optimized into local
                -- jumps. See Note [Self-recursive tail calls] in StgCmmExpr.
                ; withSelfLoop (bndr, loop_header_id, arg_regs) $ do
                {
                -- Main payload
                ; entryHeapCheck cl_info node' arity arg_regs $ do
                { -- emit LDV code when profiling
                  when node_points (ldvEnterClosure cl_info (CmmLocal node))
                -- ticky after heap check to avoid double counting
                ; tickyEnterFun cl_info
                ; enterCostCentreFun cc
                    (CmmMachOp (mo_wordSub dflags)
                         [ CmmReg (CmmLocal node) -- See [NodeReg clobbered with loopification]
                         , mkIntExpr dflags (funTag dflags cl_info) ])
                ; fv_bindings <- mapM bind_fv fv_details
                -- Load free vars out of closure *after*
                -- heap check, to reduce live vars over check
                ; when node_points $ load_fvs node lf_info fv_bindings
                ; retKind <- cgExpr body
                ; saveRetKind retKind
                -- ; let !x = trace (retK2s retKind) ()
                ; return ()
                }}}

  }
  
saveRetKind :: ReturnKind -> FCode ()
saveRetKind (Returning tys)  = updateRetTy $ Just tys
saveRetKind AssignedDirectly = updateRetTy Nothing
saveRetKind (ReturnedTo _ _ _) = panic "saveRetKind"

-- start of temporary debugging utils --

retK2s :: ReturnKind -> String  
retK2s (Returning tys) = "Returning with types: " ++ cmmTy2String tys
retK2s AssignedDirectly = "Indeterminite: function ends only in tail calls."
retK2s (ReturnedTo _ _ _) = panic "unexpected ReturnedTo RK for function body"

cmmTy2String :: [CmmType] -> String
cmmTy2String tys = concat [showSDocUnsafe (ppr t) ++ ", " | t <- tys]

-- end of temporary debugging utils --


-- Note [NodeReg clobbered with loopification]
-- ~~~~~~~~~~~~~~~~~~~~~~~~~~~~~~~~~~~~~~~~~~~
--
-- Previously we used to pass nodeReg (aka R1) here. With profiling, upon
-- entering a closure, enterFunCCS was called with R1 passed to it. But since R1
-- may get clobbered inside the body of a closure, and since a self-recursive
-- tail call does not restore R1, a subsequent call to enterFunCCS received a
-- possibly bogus value from R1. The solution is to not pass nodeReg (aka R1) to
-- enterFunCCS. Instead, we pass node, the callee-saved temporary that stores
-- the original value of R1. This way R1 may get modified but loopification will
-- not care.

-- A function closure pointer may be tagged, so we
-- must take it into account when accessing the free variables.
bind_fv :: (NonVoid Id, ByteOff) -> FCode (LocalReg, ByteOff)
bind_fv (id, off) = do { reg <- rebindToReg id; return (reg, off) }

load_fvs :: LocalReg -> LambdaFormInfo -> [(LocalReg, ByteOff)] -> FCode ()
load_fvs node lf_info = mapM_ (\ (reg, off) ->
   do dflags <- getDynFlags
      let tag = lfDynTag dflags lf_info
      emit $ mkTaggedObjectLoad dflags reg node off tag)

-----------------------------------------
-- The "slow entry" code for a function.  This entry point takes its
-- arguments on the stack.  It loads the arguments into registers
-- according to the calling convention, and jumps to the function's
-- normal entry point.  The function's closure is assumed to be in
-- R1/node.
--
-- The slow entry point is used for unknown calls: eg. stg_PAP_entry

mkSlowEntryCode :: Id -> ClosureInfo -> [LocalReg] -> FCode ()
-- If this function doesn't have a specialised ArgDescr, we need
-- to generate the function's arg bitmap and slow-entry code.
-- Here, we emit the slow-entry code.
mkSlowEntryCode bndr cl_info arg_regs -- function closure is already in `Node'
  | Just (_, ArgGen _) <- closureFunInfo cl_info
  = do dflags <- getDynFlags
       let node = idToReg dflags (NonVoid bndr)
           slow_lbl = closureSlowEntryLabel  cl_info
           fast_lbl = closureLocalEntryLabel dflags cl_info
           -- mkDirectJump does not clobber `Node' containing function closure
           jump = mkJump dflags NativeNodeCall
                                (mkLblExpr fast_lbl)
                                (map (CmmReg . CmmLocal) (node : arg_regs))
                                (initUpdFrameOff dflags)
       tscope <- getTickScope
       emitProcWithConvention Slow Nothing slow_lbl
         (node : arg_regs) (jump, tscope)
  | otherwise = return ()

-----------------------------------------
thunkCode :: ClosureInfo -> [(NonVoid Id, ByteOff)] -> CostCentreStack
          -> LocalReg -> Int -> StgExpr -> FCode ()
thunkCode cl_info fv_details _cc node arity body
  = do { dflags <- getDynFlags
       ; let node_points = nodeMustPointToIt dflags (closureLFInfo cl_info)
             node'       = if node_points then Just node else Nothing
        ; ldvEnterClosure cl_info (CmmLocal node) -- NB: Node always points when profiling

        -- Heap overflow check
        ; entryHeapCheck cl_info node' arity [] $ do
        { -- Overwrite with black hole if necessary
          -- but *after* the heap-overflow check
        ; tickyEnterThunk cl_info
        ; when (blackHoleOnEntry cl_info && node_points)
                (blackHoleIt node)

          -- Push update frame
        ; setupUpdate cl_info node $
            -- We only enter cc after setting up update so
            -- that cc of enclosing scope will be recorded
            -- in update frame CAF/DICT functions will be
            -- subsumed by this enclosing cc
            do { enterCostCentreThunk (CmmReg nodeReg)
               ; let lf_info = closureLFInfo cl_info
               ; fv_bindings <- mapM bind_fv fv_details
               ; load_fvs node lf_info fv_bindings
               ; retKind <- cgExpr body
               ; saveRetKind retKind
            --    ; let !x = trace (retK2s retKind) ()
               ; return ()
               }}}


------------------------------------------------------------------------
--              Update and black-hole wrappers
------------------------------------------------------------------------

blackHoleIt :: LocalReg -> FCode ()
-- Only called for closures with no args
-- Node points to the closure
blackHoleIt node_reg
  = emitBlackHoleCode (CmmReg (CmmLocal node_reg))

emitBlackHoleCode :: CmmExpr -> FCode ()
emitBlackHoleCode node = do
  dflags <- getDynFlags

  -- Eager blackholing is normally disabled, but can be turned on with
  -- -feager-blackholing.  When it is on, we replace the info pointer
  -- of the thunk with stg_EAGER_BLACKHOLE_info on entry.

  -- If we wanted to do eager blackholing with slop filling, we'd need
  -- to do it at the *end* of a basic block, otherwise we overwrite
  -- the free variables in the thunk that we still need.  We have a
  -- patch for this from Andy Cheadle, but not incorporated yet. --SDM
  -- [6/2004]
  --
  -- Previously, eager blackholing was enabled when ticky-ticky was
  -- on. But it didn't work, and it wasn't strictly necessary to bring
  -- back minimal ticky-ticky, so now EAGER_BLACKHOLING is
  -- unconditionally disabled. -- krc 1/2007

  -- Note the eager-blackholing check is here rather than in blackHoleOnEntry,
  -- because emitBlackHoleCode is called from CmmParse.

  let  eager_blackholing =  not (gopt Opt_SccProfilingOn dflags)
                         && gopt Opt_EagerBlackHoling dflags
             -- Profiling needs slop filling (to support LDV
             -- profiling), so currently eager blackholing doesn't
             -- work with profiling.

  when eager_blackholing $ do
    emitStore (cmmOffsetW dflags node (fixedHdrSizeW dflags)) currentTSOExpr
    emitPrimCall [] MO_WriteBarrier []
    emitStore node (CmmReg (CmmGlobal EagerBlackholeInfo))

setupUpdate :: ClosureInfo -> LocalReg -> FCode () -> FCode ()
        -- Nota Bene: this function does not change Node (even if it's a CAF),
        -- so that the cost centre in the original closure can still be
        -- extracted by a subsequent enterCostCentre
setupUpdate closure_info node body
  | not (lfUpdatable (closureLFInfo closure_info))
  = body

  | not (isStaticClosure closure_info)
  = if not (closureUpdReqd closure_info)
      then do tickyUpdateFrameOmitted; body
      else do
          tickyPushUpdateFrame
          dflags <- getDynFlags
          let
              bh = blackHoleOnEntry closure_info &&
                   not (gopt Opt_SccProfilingOn dflags) &&
                   gopt Opt_EagerBlackHoling dflags

              lbl | bh        = mkBHUpdInfoLabel
                  | otherwise = mkUpdInfoLabel

          pushUpdateFrame lbl (CmmReg (CmmLocal node)) body

  | otherwise   -- A static closure
  = do  { tickyUpdateBhCaf closure_info

        ; if closureUpdReqd closure_info
          then do       -- Blackhole the (updatable) CAF:
                { upd_closure <- link_caf node True
                ; pushUpdateFrame mkBHUpdInfoLabel upd_closure body }
          else do {tickyUpdateFrameOmitted; body}
    }

-----------------------------------------------------------------------------
-- Setting up update frames

-- Push the update frame on the stack in the Entry area,
-- leaving room for the return address that is already
-- at the old end of the area.
--
pushUpdateFrame :: CLabel -> CmmExpr -> FCode () -> FCode ()
pushUpdateFrame lbl updatee body
  = do
       updfr  <- getUpdFrameOff
       dflags <- getDynFlags
       let
           hdr         = fixedHdrSize dflags
           frame       = updfr + hdr + sIZEOF_StgUpdateFrame_NoHdr dflags
       --
       emitUpdateFrame dflags (CmmStackSlot Old frame) lbl updatee
       withUpdFrameOff frame body

emitUpdateFrame :: DynFlags -> CmmExpr -> CLabel -> CmmExpr -> FCode ()
emitUpdateFrame dflags frame lbl updatee = do
  let
           hdr         = fixedHdrSize dflags
           off_updatee = hdr + oFFSET_StgUpdateFrame_updatee dflags
  --
  emitStore frame (mkLblExpr lbl)
  emitStore (cmmOffset dflags frame off_updatee) updatee
  initUpdFrameProf frame

-----------------------------------------------------------------------------
-- Entering a CAF
--
-- See Note [CAF management] in rts/sm/Storage.c

link_caf :: LocalReg           -- pointer to the closure
         -> Bool               -- True <=> updatable, False <=> single-entry
         -> FCode CmmExpr      -- Returns amode for closure to be updated
-- This function returns the address of the black hole, so it can be
-- updated with the new value when available.
link_caf node _is_upd = do
  { dflags <- getDynFlags
        -- Call the RTS function newCAF, returning the newly-allocated
        -- blackhole indirection closure
  ; let newCAF_lbl = mkForeignLabel (fsLit "newCAF") Nothing
                                    ForeignLabelInExternalPackage IsFunction
  ; bh <- newTemp (bWord dflags)
  ; emitRtsCallGen [(bh,AddrHint)] newCAF_lbl
      [ (baseExpr,  AddrHint),
        (CmmReg (CmmLocal node), AddrHint) ]
      False

  -- see Note [atomic CAF entry] in rts/sm/Storage.c
  ; updfr  <- getUpdFrameOff
  ; let target = entryCode dflags (closureInfoPtr dflags (CmmReg (CmmLocal node)))
  ; emit =<< mkCmmIfThen
      (cmmEqWord dflags (CmmReg (CmmLocal bh)) (zeroExpr dflags))
        -- re-enter the CAF
       (mkJump dflags NativeNodeCall target [] updfr)

  ; return (CmmReg (CmmLocal bh)) }

------------------------------------------------------------------------
--              Profiling
------------------------------------------------------------------------

-- For "global" data constructors the description is simply occurrence
-- name of the data constructor itself.  Otherwise it is determined by
-- @closureDescription@ from the let binding information.

closureDescription :: DynFlags
           -> Module            -- Module
                   -> Name              -- Id of closure binding
                   -> String
        -- Not called for StgRhsCon which have global info tables built in
        -- CgConTbls.hs with a description generated from the data constructor
closureDescription dflags mod_name name
  = showSDocDump dflags (char '<' <>
                    (if isExternalName name
                      then ppr name -- ppr will include the module name prefix
                      else pprModule mod_name <> char '.' <> ppr name) <>
                    char '>')
   -- showSDocDump, because we want to see the unique on the Name.<|MERGE_RESOLUTION|>--- conflicted
+++ resolved
@@ -1,9 +1,3 @@
-<<<<<<< HEAD
-{-# LANGUAGE CPP #-}
-{-# LANGUAGE BangPatterns #-}
-
-=======
->>>>>>> 01bb17fd
 -----------------------------------------------------------------------------
 --
 -- Stg to C-- code generation: bindings
@@ -515,7 +509,7 @@
                 }}}
 
   }
-  
+
 saveRetKind :: ReturnKind -> FCode ()
 saveRetKind (Returning tys)  = updateRetTy $ Just tys
 saveRetKind AssignedDirectly = updateRetTy Nothing
@@ -523,7 +517,7 @@
 
 -- start of temporary debugging utils --
 
-retK2s :: ReturnKind -> String  
+retK2s :: ReturnKind -> String
 retK2s (Returning tys) = "Returning with types: " ++ cmmTy2String tys
 retK2s AssignedDirectly = "Indeterminite: function ends only in tail calls."
 retK2s (ReturnedTo _ _ _) = panic "unexpected ReturnedTo RK for function body"
