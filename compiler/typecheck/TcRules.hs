{-
(c) The University of Glasgow 2006
(c) The AQUA Project, Glasgow University, 1993-1998


TcRules: Typechecking transformation rules
-}

module TcRules ( tcRules ) where

import HsSyn
import TcRnMonad
import TcSimplify
import TcMType
import TcType
import TcHsType
import TcExpr
import TcEnv
import TcEvidence( TcEvBinds(..) )
import Type
import Id
import Var              ( EvVar )
import Name
import BasicTypes       ( RuleName )
import SrcLoc
import Outputable
import FastString
import Bag
import Data.List( partition )
import Inst( newWanted )

{-
Note [Typechecking rules]
~~~~~~~~~~~~~~~~~~~~~~~~~
We *infer* the typ of the LHS, and use that type to *check* the type of
the RHS.  That means that higher-rank rules work reasonably well. Here's
an example (test simplCore/should_compile/rule2.hs) produced by Roman:

   foo :: (forall m. m a -> m b) -> m a -> m b
   foo f = ...

   bar :: (forall m. m a -> m a) -> m a -> m a
   bar f = ...

   {-# RULES "foo/bar" foo = bar #-}

He wanted the rule to typecheck.
-}

tcRules :: [LRuleDecls Name] -> TcM [LRuleDecls TcId]
tcRules decls = mapM (wrapLocM tcRuleDecls) decls

tcRuleDecls :: RuleDecls Name -> TcM (RuleDecls TcId)
tcRuleDecls (HsRules src decls)
   = do { tc_decls <- mapM (wrapLocM tcRule) decls
        ; return (HsRules src tc_decls) }

tcRule :: RuleDecl Name -> TcM (RuleDecl TcId)
tcRule (HsRule name act hs_bndrs lhs fv_lhs rhs fv_rhs)
  = addErrCtxt (ruleCtxt $ snd $ unLoc name)  $
    do { traceTc "---- Rule ------" (ppr name)

        -- Note [Typechecking rules]
       ; (vars, bndr_wanted) <- captureConstraints $
                                tcRuleBndrs hs_bndrs
              -- bndr_wanted constraints can include wildcard hole
              -- constraints, which we should not forget about.
              -- It may mention the skolem type variables bound by
              -- the RULE.  c.f. Trac #10072

       ; let (id_bndrs, tv_bndrs) = partition isId vars
             id_bndrs' = [(id_bndr, choose_tc_id_flavor id_bndr) | id_bndr <- id_bndrs]
       ; (lhs', lhs_wanted, rhs', rhs_wanted, rule_ty)
            <- tcExtendTyVarEnv tv_bndrs  $
               tcExtendIdEnv    id_bndrs' $
               do { -- See Note [Solve order for RULES]
                  ; lhs_ty <- newFlexiTyVarTy openTypeKind
                  ; (lhs', lhs_wanted) <- captureConstraints (tcPolyMonoExpr lhs lhs_ty)
                  ; rule_ty <- newFlexiTyVarTy openTypeKind
                  ; (rhs', rhs_wanted) <- captureConstraints (tcPolyMonoExpr rhs rule_ty)
                    -- Add the constraint that InstanceOf lhs_ty rule_ty
                  ; inst_w <- newWanted AnnOrigin (mkTcInstanceOfPred lhs_ty rule_ty)
                  ; let rhs_wanted' = mkSimpleWC [inst_w] `andWC` rhs_wanted
                  ; return (lhs', lhs_wanted, rhs', rhs_wanted', rule_ty) }

       ; (lhs_evs, other_lhs_wanted) <- simplifyRule (snd $ unLoc name)
                                                     (bndr_wanted `andWC` lhs_wanted)
                                                     rhs_wanted

        -- Now figure out what to quantify over
        -- c.f. TcSimplify.simplifyInfer
        -- We quantify over any tyvars free in *either* the rule
        --  *or* the bound variables.  The latter is important.  Consider
        --      ss (x,(y,z)) = (x,z)
        --      RULE:  forall v. fst (ss v) = fst v
        -- The type of the rhs of the rule is just a, but v::(a,(b,c))
        --
        -- We also need to get the completely-uconstrained tyvars of
        -- the LHS, lest they otherwise get defaulted to Any; but we do that
        -- during zonking (see TcHsSyn.zonkRule)

       ; let tpl_ids    = lhs_evs ++ id_bndrs
             forall_tvs = tyVarsOfTypes (rule_ty : map idType tpl_ids)
       ; gbls  <- tcGetGlobalTyVars   -- Even though top level, there might be top-level
                                      -- monomorphic bindings from the MR; test tc111
       ; qtkvs <- quantifyTyVars gbls forall_tvs
       ; traceTc "tcRule" (vcat [ doubleQuotes (ftext $ snd $ unLoc name)
                                , ppr forall_tvs
                                , ppr qtkvs
                                , ppr rule_ty
                                , vcat [ ppr id <+> dcolon <+> ppr (idType id) | id <- tpl_ids ]
                  ])

           -- Simplify the RHS constraints
       ; lcl_env <- getLclEnv
       ; rhs_binds_var <- newTcEvBinds
       ; emitImplication $ Implic { ic_tclvl    = topTcLevel
                                  , ic_skols    = qtkvs
                                  , ic_no_eqs   = False
                                  , ic_given    = lhs_evs
                                  , ic_wanted   = rhs_wanted
                                  , ic_status   = IC_Unsolved
                                  , ic_binds    = rhs_binds_var
                                  , ic_info     = RuleSkol (snd $ unLoc name)
                                  , ic_env      = lcl_env }

           -- For the LHS constraints we must solve the remaining constraints
           -- (a) so that we report insoluble ones
           -- (b) so that we bind any soluble ones
       ; lhs_binds_var <- newTcEvBinds
       ; emitImplication $ Implic { ic_tclvl    = topTcLevel
                                  , ic_skols    = qtkvs
                                  , ic_no_eqs   = False
                                  , ic_given    = lhs_evs
                                  , ic_wanted   = other_lhs_wanted
                                  , ic_status   = IC_Unsolved
                                  , ic_binds    = lhs_binds_var
                                  , ic_info     = RuleSkol (snd $ unLoc name)
                                  , ic_env      = lcl_env }

       ; return (HsRule name act
                    (map (noLoc . RuleBndr . noLoc) (qtkvs ++ tpl_ids))
                    (mkHsDictLet (TcEvBinds lhs_binds_var) lhs') fv_lhs
                    (mkHsDictLet (TcEvBinds rhs_binds_var) rhs') fv_rhs) }

choose_tc_id_flavor :: Id -> TcIdFlavor
choose_tc_id_flavor v
  | Just _ <- tcGetTyVar_maybe (idType v) = TcIdMonomorphic
  | otherwise = TcIdUnrestricted

tcRuleBndrs :: [LRuleBndr Name] -> TcM [Var]
tcRuleBndrs []
  = return []
tcRuleBndrs (L _ (RuleBndr (L _ name)) : rule_bndrs)
  = do  { ty <- newFlexiTyVarTy openTypeKind
        ; vars <- tcRuleBndrs rule_bndrs
        ; return (mkLocalId name ty : vars) }
tcRuleBndrs (L _ (RuleBndrSig (L _ name) rn_ty) : rule_bndrs)
--  e.g         x :: a->a
--  The tyvar 'a' is brought into scope first, just as if you'd written
--              a::*, x :: a->a
  = do  { let ctxt = RuleSigCtxt name
        ; (id_ty, tv_prs, _) <- tcHsPatSigType ctxt rn_ty
        ; let id  = mkLocalId name id_ty
              tvs = map snd tv_prs
                    -- tcHsPatSigType returns (Name,TyVar) pairs
                    -- for for RuleSigCtxt their Names are not
                    -- cloned, so we get (n, tv-with-name-n) pairs
                    -- See Note [Pattern signature binders] in TcHsType

              -- The type variables scope over subsequent bindings; yuk
        ; vars <- tcExtendTyVarEnv tvs $
                  tcRuleBndrs rule_bndrs
        ; return (tvs ++ id : vars) }

ruleCtxt :: FastString -> SDoc
ruleCtxt name = ptext (sLit "When checking the transformation rule") <+>
                doubleQuotes (ftext name)


{-
*********************************************************************************
*                                                                                 *
              Constraint simplification for rules
*                                                                                 *
***********************************************************************************

Note [Simplifying RULE constraints]
~~~~~~~~~~~~~~~~~~~~~~~~~~~~~~~~~~~
Example.  Consider the following left-hand side of a rule
        f (x == y) (y > z) = ...
If we typecheck this expression we get constraints
        d1 :: Ord a, d2 :: Eq a
We do NOT want to "simplify" to the LHS
        forall x::a, y::a, z::a, d1::Ord a.
          f ((==) (eqFromOrd d1) x y) ((>) d1 y z) = ...
Instead we want
        forall x::a, y::a, z::a, d1::Ord a, d2::Eq a.
          f ((==) d2 x y) ((>) d1 y z) = ...

Here is another example:
        fromIntegral :: (Integral a, Num b) => a -> b
        {-# RULES "foo"  fromIntegral = id :: Int -> Int #-}
In the rule, a=b=Int, and Num Int is a superclass of Integral Int. But
we *dont* want to get
        forall dIntegralInt.
           fromIntegral Int Int dIntegralInt (scsel dIntegralInt) = id Int
because the scsel will mess up RULE matching.  Instead we want
        forall dIntegralInt, dNumInt.
          fromIntegral Int Int dIntegralInt dNumInt = id Int

Even if we have
        g (x == y) (y == z) = ..
where the two dictionaries are *identical*, we do NOT WANT
        forall x::a, y::a, z::a, d1::Eq a
          f ((==) d1 x y) ((>) d1 y z) = ...
because that will only match if the dict args are (visibly) equal.
Instead we want to quantify over the dictionaries separately.

In short, simplifyRuleLhs must *only* squash equalities, leaving
all dicts unchanged, with absolutely no sharing.

Also note that we can't solve the LHS constraints in isolation:
Example   foo :: Ord a => a -> a
          foo_spec :: Int -> Int
          {-# RULE "foo"  foo = foo_spec #-}
Here, it's the RHS that fixes the type variable

HOWEVER, under a nested implication things are different
Consider
  f :: (forall a. Eq a => a->a) -> Bool -> ...
  {-# RULES "foo" forall (v::forall b. Eq b => b->b).
       f b True = ...
    #-}
Here we *must* solve the wanted (Eq a) from the given (Eq a)
resulting from skolemising the agument type of g.  So we
revert to SimplCheck when going under an implication.


------------------------ So the plan is this -----------------------

* Step 0: typecheck the LHS and RHS to get constraints from each

* Step 1: Simplify the LHS and RHS constraints all together in one bag
          We do this to discover all unification equalities

* Step 2: Zonk the ORIGINAL (unsimplified) lhs constraints, to take
          advantage of those unifications, and partition them into the
          ones we will quantify over, and the others
          See Note [RULE quantification over equalities]

* Step 3: Decide on the type variables to quantify over

* Step 4: Simplify the LHS and RHS constraints separately, using the
          quantified constraints as givens

Note [Solve order for RULES]
~~~~~~~~~~~~~~~~~~~~~~~~~~~~
In step 1 above, we need to be a bit careful about solve order.
Consider
   f :: Int -> T Int
   type instance T Int = Bool

   RULE f 3 = True

From the RULE we get
   lhs-constraints:  T Int ~ alpha
   rhs-constraints:  Bool ~ alpha
where 'alpha' is the type that connects the two.  If we glom them
all together, and solve the RHS constraint first, we might solve
with alpha := Bool.  But then we'd end up with a RULE like

    RULE: f 3 |> (co :: T Int ~ Booo) = True

which is terrible.  We want

    RULE: f 3 = True |> (sym co :: Bool ~ T Int)

So we are careful to solve the LHS constraints first, and *then* the
RHS constraints.  Actually much of this is done by the on-the-fly
constraint solving, so the same order must be observed in
tcRule.


Note [RULE quantification over equalities]
~~~~~~~~~~~~~~~~~~~~~~~~~~~~~~~~~~~~~~~~~~
Deciding which equalities to quantify over is tricky:
 * We do not want to quantify over insoluble equalities (Int ~ Bool)
    (a) because we prefer to report a LHS type error
    (b) because if such things end up in 'givens' we get a bogus
        "inaccessible code" error

 * But we do want to quantify over things like (a ~ F b), where
   F is a type function.

The difficulty is that it's hard to tell what is insoluble!
So we see whether the simplification step yielded any type errors,
and if so refrain from quantifying over *any* equalities.
-}

simplifyRule :: RuleName
             -> WantedConstraints       -- Constraints from LHS
             -> WantedConstraints       -- Constraints from RHS
             -> TcM ([EvVar], WantedConstraints)   -- LHS evidence variables
-- See Note [Simplifying RULE constraints]
--
-- This function could be in TcSimplify, but that's a very big
-- module and this is a small one.  Moreover, it's easier to
-- understand tcRule when you can see simplifyRule too
simplifyRule name lhs_wanted rhs_wanted
  = do {         -- We allow ourselves to unify environment
                 -- variables: runTcS runs with topTcLevel
<<<<<<< HEAD
         ((insoluble, lhs_extra), _) <- runTcS $
=======
          tc_lvl <- getTcLevel
       ;  (insoluble, _) <- runTcS $
>>>>>>> 74a00bc8
             do { -- First solve the LHS and *then* solve the RHS
                  -- See Note [Solve order for RULES]
                  lhs_resid <- solveWanteds lhs_wanted
                ; let lhs_resid_simple = wc_simple lhs_resid
                ; lhs_inst <- fmap andManyCts $
                    mapM instantiateWC (bagToList lhs_resid_simple)
                ; lhs_inst_resid <- solveWanteds lhs_resid { wc_simple = lhs_inst }
                ; rhs_resid <- solveWanteds rhs_wanted
<<<<<<< HEAD
                ; return (insolubleWC lhs_inst_resid || insolubleWC rhs_resid, lhs_inst) }

       ; zonked_simple <- zonkSimples (wc_simple lhs_wanted)
       ; zonked_extra <- zonkSimples lhs_extra
         -- Remove those extra constraints which were already in the initial set
       ; let same_type x y = ctPred x == ctPred y
             none_with_same_type x = not (anyBag (same_type x) zonked_simple)
             zonked_lhs = zonked_simple `unionBags` filterBag none_with_same_type zonked_extra
       ; let (q_cts, non_q_cts) = partitionBag quantify_me zonked_lhs
=======
                ; return (insolubleWC tc_lvl lhs_resid || insolubleWC tc_lvl rhs_resid) }

       ; zonked_lhs_simples <- zonkSimples (wc_simple lhs_wanted)
       ; let (q_cts, non_q_cts) = partitionBag quantify_me zonked_lhs_simples
>>>>>>> 74a00bc8
             quantify_me  -- Note [RULE quantification over equalities]
               | insoluble = quantify_insol
               | otherwise = quantify_normal

             quantify_insol ct = not (isEqPred (ctPred ct))

             quantify_normal ct
               | EqPred NomEq t1 t2 <- classifyPredType (ctPred ct)
               = not (t1 `tcEqType` t2)
               | InstanceOfPred _ _ <- classifyPredType (ctPred ct)
               = False
               | otherwise
               = True

       ; traceTc "simplifyRule" $
         vcat [ ptext (sLit "LHS of rule") <+> doubleQuotes (ftext name)
              , text "lhs_wantd" <+> ppr lhs_wanted
              , text "rhs_wantd" <+> ppr rhs_wanted
              , text "zonked_lhs" <+> ppr zonked_lhs
              , text "q_cts"      <+> ppr q_cts
              , text "non_q_cts"  <+> ppr non_q_cts ]

       ; return ( map (ctEvId . ctEvidence) (bagToList q_cts)
                , lhs_wanted { wc_simple = non_q_cts }) }<|MERGE_RESOLUTION|>--- conflicted
+++ resolved
@@ -310,12 +310,8 @@
 simplifyRule name lhs_wanted rhs_wanted
   = do {         -- We allow ourselves to unify environment
                  -- variables: runTcS runs with topTcLevel
-<<<<<<< HEAD
-         ((insoluble, lhs_extra), _) <- runTcS $
-=======
           tc_lvl <- getTcLevel
-       ;  (insoluble, _) <- runTcS $
->>>>>>> 74a00bc8
+       ;  ((insoluble, lhs_extra), _) <- runTcS $
              do { -- First solve the LHS and *then* solve the RHS
                   -- See Note [Solve order for RULES]
                   lhs_resid <- solveWanteds lhs_wanted
@@ -324,8 +320,7 @@
                     mapM instantiateWC (bagToList lhs_resid_simple)
                 ; lhs_inst_resid <- solveWanteds lhs_resid { wc_simple = lhs_inst }
                 ; rhs_resid <- solveWanteds rhs_wanted
-<<<<<<< HEAD
-                ; return (insolubleWC lhs_inst_resid || insolubleWC rhs_resid, lhs_inst) }
+                ; return (insolubleWC tc_lvl lhs_inst_resid || insolubleWC tc_lvl rhs_resid, lhs_inst) }
 
        ; zonked_simple <- zonkSimples (wc_simple lhs_wanted)
        ; zonked_extra <- zonkSimples lhs_extra
@@ -334,12 +329,6 @@
              none_with_same_type x = not (anyBag (same_type x) zonked_simple)
              zonked_lhs = zonked_simple `unionBags` filterBag none_with_same_type zonked_extra
        ; let (q_cts, non_q_cts) = partitionBag quantify_me zonked_lhs
-=======
-                ; return (insolubleWC tc_lvl lhs_resid || insolubleWC tc_lvl rhs_resid) }
-
-       ; zonked_lhs_simples <- zonkSimples (wc_simple lhs_wanted)
-       ; let (q_cts, non_q_cts) = partitionBag quantify_me zonked_lhs_simples
->>>>>>> 74a00bc8
              quantify_me  -- Note [RULE quantification over equalities]
                | insoluble = quantify_insol
                | otherwise = quantify_normal
