--- conflicted
+++ resolved
@@ -1,17 +1,7 @@
-<<<<<<< HEAD
 TYPE SIGNATURES
   somethingShowable :: Show Bool => Bool -> String
 TYPE CONSTRUCTORS
 COERCION AXIOMS
 Dependent modules: []
-Dependent packages: [base-4.8.2.0, ghc-prim-0.4.0.0,
-                     integer-gmp-1.0.0.0]
-=======
-TYPE SIGNATURES
-  somethingShowable :: Bool -> String
-TYPE CONSTRUCTORS
-COERCION AXIOMS
-Dependent modules: []
 Dependent packages: [base-4.9.0.0, ghc-prim-0.5.0.0,
                      integer-gmp-1.0.0.0]
->>>>>>> 8868ff3e
