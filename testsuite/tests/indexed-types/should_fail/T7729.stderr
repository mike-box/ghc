--- conflicted
+++ resolved
@@ -1,21 +1,3 @@
-<<<<<<< HEAD
-
-T7729.hs:28:14:
-    Could not deduce (BasePrimMonad m ~ t0 (BasePrimMonad m))
-    from the context (PrimMonad (BasePrimMonad (Rand m)),
-                      Monad (Rand m),
-                      MonadPrim m)
-      bound by the instance declaration at T7729.hs:26:10-42
-    The type variable ‘t0’ is ambiguous
-    Expected type: t0 (BasePrimMonad m) a -> Rand m a
-      Actual type: BasePrimMonad (Rand m) a -> Rand m a
-    Relevant bindings include
-      liftPrim :: BasePrimMonad (Rand m) a -> Rand m a
-        (bound at T7729.hs:28:3)
-    In the first argument of ‘(.)’, namely ‘liftPrim’
-    In the expression: liftPrim . lift
-=======
-
 T7729.hs:36:14:
     Could not deduce (BasePrimMonad (Rand m)
                       ~ t0 (BasePrimMonad (Rand m)))
@@ -31,4 +13,3 @@
         (bound at T7729.hs:36:3)
     In the first argument of ‘(.)’, namely ‘liftPrim’
     In the expression: liftPrim . lift
->>>>>>> 2e4f3642
