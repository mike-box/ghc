--- conflicted
+++ resolved
@@ -1,5 +1,3 @@
-<<<<<<< HEAD
-
 T8518.hs:14:18:
     Could not deduce (F c ~ Maybe (F c))
     from the context (Continuation c)
@@ -34,40 +32,3 @@
     In the expression: rpt (i - 1) c''
     In the expression:
       let c'' = fromJust (snd <$> (continue c' z' b')) in rpt (i - 1) c''
-=======
-
-T8518.hs:14:18:
-    Could not deduce (F c ~ Maybe (F c))
-    from the context (Continuation c)
-      bound by the type signature for
-                 callCont :: Continuation c => c -> Z c -> B c -> Maybe (F c)
-      at T8518.hs:13:13-64
-    Relevant bindings include
-      b :: B c (bound at T8518.hs:14:14)
-      z :: Z c (bound at T8518.hs:14:12)
-      c :: c (bound at T8518.hs:14:10)
-      callCont :: c -> Z c -> B c -> Maybe (F c) (bound at T8518.hs:14:1)
-    In the expression: rpt (4 :: Int) c z b
-    In an equation for ‘callCont’:
-        callCont c z b
-          = rpt (4 :: Int) c z b
-          where
-              rpt 0 c' z' b' = fromJust (fst <$> (continue c' z' b'))
-              rpt i c' z' b' = let ... in rpt (i - 1) c''
-
-T8518.hs:17:78:
-    Could not deduce (F a1 ~ (Z a1 -> B a1 -> F a1))
-    from the context (Continuation c)
-      bound by the type signature for
-                 callCont :: Continuation c => c -> Z c -> B c -> Maybe (F c)
-      at T8518.hs:13:13-64
-    Relevant bindings include
-      c'' :: a1 (bound at T8518.hs:17:30)
-      b' :: B a1 (bound at T8518.hs:17:21)
-      z' :: Z a1 (bound at T8518.hs:17:18)
-      c' :: a1 (bound at T8518.hs:17:15)
-      rpt :: a -> a1 -> Z a1 -> B a1 -> F a1 (bound at T8518.hs:16:9)
-    In the expression: rpt (i - 1) c''
-    In the expression:
-      let c'' = fromJust (snd <$> (continue c' z' b')) in rpt (i - 1) c''
->>>>>>> 2e4f3642
