<<<<<<< HEAD

T7869.hs:3:12: error:
    Couldn't match type ‘a’ with ‘a1’
      because type variable ‘a1’ would escape its scope
    This (rigid, skolem) type variable is bound by
      an expression type signature: [a1] -> b1
      at T7869.hs:3:5-27
    Expected type: [a1] -> b1
      Actual type: [a] -> b
    Relevant bindings include
      x :: [a1] (bound at T7869.hs:3:7)
      f :: [a] -> b (bound at T7869.hs:3:1)
    In the expression: f x
    In the expression: (\ x -> f x) :: [a] -> b
    In an equation for ‘f’: f = (\ x -> f x) :: [a] -> b

T7869.hs:3:12: error:
    Couldn't match type ‘b’ with ‘b1’
      because type variable ‘b1’ would escape its scope
    This (rigid, skolem) type variable is bound by
      an expression type signature: [a1] -> b1
      at T7869.hs:3:5-27
    Expected type: [a1] -> b1
      Actual type: [a] -> b
    Relevant bindings include f :: [a] -> b (bound at T7869.hs:3:1)
    In the expression: f x
    In the expression: (\ x -> f x) :: [a] -> b
    In an equation for ‘f’: f = (\ x -> f x) :: [a] -> b
=======

T7869.hs:3:12:
    Couldn't match type ‘a’ with ‘a1’
      because type variable ‘a1’ would escape its scope
    This (rigid, skolem) type variable is bound by
      an expression type signature: [a1] -> b1
      at T7869.hs:3:5-27
    Expected type: [a1] -> b1
      Actual type: [a] -> b
    In the expression: f x
    In the expression: (\ x -> f x) :: [a] -> b
    In an equation for ‘f’: f = (\ x -> f x) :: [a] -> b
    Relevant bindings include
      x :: [a1] (bound at T7869.hs:3:7)
      f :: [a] -> b (bound at T7869.hs:3:1)

T7869.hs:3:12:
    Couldn't match type ‘b’ with ‘b1’
      because type variable ‘b1’ would escape its scope
    This (rigid, skolem) type variable is bound by
      an expression type signature: [a1] -> b1
      at T7869.hs:3:5-27
    Expected type: [a1] -> b1
      Actual type: [a] -> b
    In the expression: f x
    In the expression: (\ x -> f x) :: [a] -> b
    In an equation for ‘f’: f = (\ x -> f x) :: [a] -> b
    Relevant bindings include f :: [a] -> b (bound at T7869.hs:3:1)
>>>>>>> 5e04c384
<|MERGE_RESOLUTION|>--- conflicted
+++ resolved
@@ -1,33 +1,3 @@
-<<<<<<< HEAD
-
-T7869.hs:3:12: error:
-    Couldn't match type ‘a’ with ‘a1’
-      because type variable ‘a1’ would escape its scope
-    This (rigid, skolem) type variable is bound by
-      an expression type signature: [a1] -> b1
-      at T7869.hs:3:5-27
-    Expected type: [a1] -> b1
-      Actual type: [a] -> b
-    Relevant bindings include
-      x :: [a1] (bound at T7869.hs:3:7)
-      f :: [a] -> b (bound at T7869.hs:3:1)
-    In the expression: f x
-    In the expression: (\ x -> f x) :: [a] -> b
-    In an equation for ‘f’: f = (\ x -> f x) :: [a] -> b
-
-T7869.hs:3:12: error:
-    Couldn't match type ‘b’ with ‘b1’
-      because type variable ‘b1’ would escape its scope
-    This (rigid, skolem) type variable is bound by
-      an expression type signature: [a1] -> b1
-      at T7869.hs:3:5-27
-    Expected type: [a1] -> b1
-      Actual type: [a] -> b
-    Relevant bindings include f :: [a] -> b (bound at T7869.hs:3:1)
-    In the expression: f x
-    In the expression: (\ x -> f x) :: [a] -> b
-    In an equation for ‘f’: f = (\ x -> f x) :: [a] -> b
-=======
 
 T7869.hs:3:12:
     Couldn't match type ‘a’ with ‘a1’
@@ -56,4 +26,3 @@
     In the expression: (\ x -> f x) :: [a] -> b
     In an equation for ‘f’: f = (\ x -> f x) :: [a] -> b
     Relevant bindings include f :: [a] -> b (bound at T7869.hs:3:1)
->>>>>>> 5e04c384
